name: CI arm64

# github.repository has been used to ensure CI is only run on the repo where
# self-hosted runners are installed. This will prevent [self-hosted, ARM64] CI failing on forks

on: [push, pull_request]
env:
  ARCH: arm64
  CC: gcc
  CONTAINER_NAMESPACE: ghcr.io/opendataplane/odp-docker-images
  OS: ubuntu_20.04

jobs:

  Build:
    if: ${{ github.repository == 'OpenDataPlane/odp-dpdk' }}
    runs-on: [self-hosted, ARM64]
    strategy:
      fail-fast: false
      matrix:
        cc: [gcc, clang]
        conf: ['', 'CFLAGS=-O3', 'CFLAGS=-O1', 'CFLAGS=-O0 --enable-debug=full', 'CFLAGS=-Os', 'CFLAGS=-pedantic',
               '--enable-lto', '--enable-lto --enable-abi-compat', '--enable-pcapng-support']
        exclude:
          - cc: clang
            conf: '--enable-lto'
          - cc: clang
            conf: '--enable-lto --enable-abi-compat'
    steps:
      - uses: OpenDataPlane/action-clean-up@main
      - uses: actions/checkout@v3
      - run: sudo docker run -i -v `pwd`:/odp --privileged --shm-size 8g -e CC="${{matrix.cc}}"
               -e CONF="${{matrix.conf}}" $CONTAINER_NAMESPACE/odp-ci-${OS}-${ARCH}-native /odp/scripts/ci/build_${ARCH}.sh
      - name: Failure log
        if: ${{ failure() }}
        run: find . -name config.log -exec cat {} \;

  Build_static_u22:
    if: ${{ github.repository == 'OpenDataPlane/odp-dpdk' }}
    runs-on: [self-hosted, ARM64]
    env:
      OS: ubuntu_22.04
      CONF: "--disable-shared --without-openssl --without-pcap"
    strategy:
      fail-fast: false
      matrix:
        cc_ver: [10, 11, 12]
        conf: ['', '--enable-lto']
    steps:
      - uses: OpenDataPlane/action-clean-up@main
      - uses: actions/checkout@v3
      - run: sudo docker run -i -v `pwd`:/odp --privileged --shm-size 8g -e CC="gcc-${{matrix.cc_ver}}" -e CXX="g++-${{matrix.cc_ver}}"
               -e CONF="${CONF} ${{matrix.conf}}" $CONTAINER_NAMESPACE/odp-ci-${OS}-${ARCH}-native /odp/scripts/ci/build_static.sh
      - name: Failure log
        if: ${{ failure() }}
        run: find . -name config.log -exec cat {} \;

  Build_OS:
    if: ${{ github.repository == 'OpenDataPlane/odp-dpdk' }}
    runs-on: [self-hosted, ARM64]
    strategy:
      fail-fast: false
      matrix:
        cc: [gcc, clang]
        os: ['ubuntu_18.04', 'rocky_linux_8']
    steps:
      - uses: OpenDataPlane/action-clean-up@main
      - uses: actions/checkout@v3
      - run: sudo docker run -i -v `pwd`:/odp --privileged --shm-size 8g -e CC="${{matrix.cc}}"
               -e CONF="${CONF}" $CONTAINER_NAMESPACE/odp-ci-${{matrix.os}}-${ARCH}-native /odp/scripts/ci/build_${ARCH}.sh
      - name: Failure log
        if: ${{ failure() }}
        run: find . -name config.log -exec cat {} \;

  Build_gcc_u22:
    if: ${{ github.repository == 'OpenDataPlane/odp-dpdk' }}
    runs-on: [self-hosted, ARM64]
    env:
      OS: ubuntu_22.04
    strategy:
      fail-fast: false
      matrix:
        cc_ver: [10, 11, 12, 13]
        conf: ['', '--enable-abi-compat']
    steps:
      - uses: OpenDataPlane/action-clean-up@main
      - uses: actions/checkout@v3
      - run: sudo docker run -i -v `pwd`:/odp --privileged --shm-size 8g -e CC="gcc-${{matrix.cc_ver}}" -e CXX="g++-${{matrix.cc_ver}}"
               -e CONF="${{matrix.conf}}" $CONTAINER_NAMESPACE/odp-ci-${OS}-${ARCH}-native /odp/scripts/ci/build_${ARCH}.sh
      - name: Failure log
        if: ${{ failure() }}
        run: find . -name config.log -exec cat {} \;

<<<<<<< HEAD
  Build_gcc_u23:
    if: ${{ github.repository == 'OpenDataPlane/odp-dpdk' }}
    runs-on: [self-hosted, ARM64]
    env:
      OS: ubuntu_23.04
    strategy:
      fail-fast: false
      matrix:
        cc_ver: [13]
        conf: ['', '--enable-abi-compat']
    steps:
      - uses: OpenDataPlane/action-clean-up@main
      - uses: actions/checkout@v3
      - run: sudo docker run -i -v `pwd`:/odp --privileged --shm-size 8g -e CC="gcc-${{matrix.cc_ver}}" -e CXX="g++-${{matrix.cc_ver}}"
                -e CONF="${{matrix.conf}}" $CONTAINER_NAMESPACE/odp-ci-${OS}-${ARCH}-native /odp/scripts/ci/build_${ARCH}.sh
      - name: Failure log
        if: ${{ failure() }}
        run: find . -name config.log -exec cat {} \;

=======
>>>>>>> c842aa49
  Build_out-of-tree:
    if: ${{ github.repository == 'OpenDataPlane/odp-dpdk' }}
    runs-on: [self-hosted, ARM64]
    steps:
      - uses: OpenDataPlane/action-clean-up@main
      - uses: actions/checkout@v3
      - run: sudo docker run -i -v `pwd`:/odp --privileged --shm-size 8g -e CC="${CC}"
               -e CONF="${CONF}" $CONTAINER_NAMESPACE/odp-ci-${OS}-${ARCH}-native /odp/scripts/ci/out_of_tree.sh
      - name: Failure log
        if: ${{ failure() }}
        run: find . -name config.log -exec cat {} \;

  Run_distcheck:
    if: ${{ github.repository == 'OpenDataPlane/odp-dpdk' }}
    runs-on: [self-hosted, ARM64]
    strategy:
      fail-fast: false
      matrix:
        conf: ['--enable-user-guides', '--enable-user-guides --enable-abi-compat']
    steps:
      - uses: OpenDataPlane/action-clean-up@main
      - uses: actions/checkout@v3
      # Ignore distcheck failure (caused by the first 'make check' run unmounting huge pages)
      - run: sudo docker run -i -v `pwd`:/odp --privileged --shm-size 8g -e CC="${{matrix.cc}}"
               -e CONF="${{matrix.conf}}" $CONTAINER_NAMESPACE/odp-ci-${OS}-${ARCH}-native /odp/scripts/ci/distcheck.sh || true
      - name: Failure log
        if: ${{ failure() }}
        run: find . -name "*.trs" | xargs grep -l '^.test-result. FAIL' | while read trs ; do echo FAILURE detected at $trs; cat ${trs%%.trs}.log ; done

  Run:
    if: ${{ github.repository == 'OpenDataPlane/odp-dpdk' }}
    runs-on: [self-hosted, ARM64]
    strategy:
      fail-fast: false
      matrix:
        cc: [gcc, clang]
        conf: ['', '--enable-abi-compat', '--enable-deprecated --enable-helper-deprecated --enable-debug=full',
               '--enable-dpdk-zero-copy --disable-static-applications',
               '--disable-host-optimization --enable-event-validation=warn',
               '--disable-host-optimization --enable-abi-compat',
               '--without-openssl --without-pcap']
    steps:
      - uses: OpenDataPlane/action-clean-up@main
      - uses: actions/checkout@v3
      - run: sudo docker run -i -v `pwd`:/odp --privileged --shm-size 8g -e CC="${{matrix.cc}}" -e ARCH="${ARCH}"
               -e CXX=g++-10 -e CONF="${{matrix.conf}}" $CONTAINER_NAMESPACE/odp-ci-${OS}-${ARCH}-native /odp/scripts/ci/check.sh
      - name: Failure log
        if: ${{ failure() }}
        run: find . -name "*.trs" | xargs grep -l '^.test-result. FAIL' | while read trs ; do echo FAILURE detected at $trs; cat ${trs%%.trs}.log ; done

  Run_CFLAGS:
    if: ${{ github.repository == 'OpenDataPlane/odp-dpdk' }}
    runs-on: [self-hosted, ARM64]
    strategy:
      fail-fast: false
      matrix:
        cc: [gcc, clang]
        cflags: ['-march=armv8.2-a -O2', '-march=armv8.2-a+crypto -O2']
    steps:
      - uses: OpenDataPlane/action-clean-up@main
      - uses: actions/checkout@v3
      - run: sudo docker run -i -v `pwd`:/odp --privileged --shm-size 8g -e CC="${{matrix.cc}}" -e ARCH="${ARCH}"
               -e CXX=g++-10 -e CFLAGS="${{matrix.cflags}}" $CONTAINER_NAMESPACE/odp-ci-${OS}-${ARCH}-native /odp/scripts/ci/check.sh
      - name: Failure log
        if: ${{ failure() }}
        run: find . -name "*.trs" | xargs grep -l '^.test-result. FAIL' | while read trs ; do echo FAILURE detected at $trs; cat ${trs%%.trs}.log ; done

  Run_OS:
    if: ${{ github.repository == 'OpenDataPlane/odp-dpdk' }}
    runs-on: [self-hosted, ARM64]
    strategy:
      fail-fast: false
      matrix:
        os: ['ubuntu_18.04', 'ubuntu_22.04']
    steps:
      - uses: OpenDataPlane/action-clean-up@main
      - uses: actions/checkout@v3
      - run: sudo docker run -i -v `pwd`:/odp --privileged --shm-size 8g -e CC="${CC}" -e ARCH="${ARCH}"
               -e CONF="${CONF}" $CONTAINER_NAMESPACE/odp-ci-${{matrix.os}}-${ARCH}-native /odp/scripts/ci/check.sh
      - name: Failure log
        if: ${{ failure() }}
        run: find . -name "*.trs" | xargs grep -l '^.test-result. FAIL' | while read trs ; do echo FAILURE detected at $trs; cat ${trs%%.trs}.log ; done

  Run_sched_config:
    if: ${{ github.repository == 'OpenDataPlane/odp-dpdk' }}
    runs-on: [self-hosted, ARM64]
    steps:
      - uses: OpenDataPlane/action-clean-up@main
      - uses: actions/checkout@v3
      - run: sudo docker run -i -v `pwd`:/odp --privileged --shm-size 8g -e CC="${CC}" -e ARCH="${ARCH}"
               -e CONF="${CONF}" -e ODP_CONFIG_FILE=/odp/platform/linux-dpdk/test/sched-basic.conf $CONTAINER_NAMESPACE/odp-ci-${OS}-${ARCH}-native /odp/scripts/ci/check.sh
      - name: Failure log
        if: ${{ failure() }}
        run: find . -name "*.trs" | xargs grep -l '^.test-result. FAIL' | while read trs ; do echo FAILURE detected at $trs; cat ${trs%%.trs}.log ; done

  Run_stash_config:
    if: ${{ github.repository == 'OpenDataPlane/odp-dpdk' }}
    runs-on: [self-hosted, ARM64]
    steps:
      - uses: OpenDataPlane/action-clean-up@main
      - uses: actions/checkout@v3
      - run: sudo docker run -i -v `pwd`:/odp --privileged --shm-size 8g -e CC="${CC}" -e ARCH="${ARCH}"
               -e CONF="${CONF}" -e ODP_CONFIG_FILE=/odp/platform/linux-dpdk/test/stash-custom.conf $CONTAINER_NAMESPACE/odp-ci-${OS}-${ARCH}-native /odp/scripts/ci/check.sh
      - name: Failure log
        if: ${{ failure() }}
        run: find . -name "*.trs" | xargs grep -l '^.test-result. FAIL' | while read trs ; do echo FAILURE detected at $trs; cat ${trs%%.trs}.log ; done

  Run_scheduler_sp:
    if: ${{ github.repository == 'OpenDataPlane/odp-dpdk' }}
    runs-on: [self-hosted, ARM64]
    steps:
      - uses: OpenDataPlane/action-clean-up@main
      - uses: actions/checkout@v3
      - run: sudo docker run -i -v `pwd`:/odp --privileged --shm-size 8g -e CC="${CC}" -e ARCH="${ARCH}"
               -e CONF="${CONF}" -e ODP_SCHEDULER=sp $CONTAINER_NAMESPACE/odp-ci-${OS}-${ARCH}-native /odp/scripts/ci/check.sh
      - name: Failure log
        if: ${{ failure() }}
        run: find . -name "*.trs" | xargs grep -l '^.test-result. FAIL' | while read trs ; do echo FAILURE detected at $trs; cat ${trs%%.trs}.log ; done

  Run_process_mode:
    if: ${{ github.repository == 'OpenDataPlane/odp-dpdk' }}
    runs-on: [self-hosted, ARM64]
    steps:
      - uses: OpenDataPlane/action-clean-up@main
      - uses: actions/checkout@v3
      - run: sudo docker run -i -v `pwd`:/odp --privileged --shm-size 8g -e CC="${CC}" -e ARCH="${ARCH}"
               -e CONF="${CONF}" -e ODP_CONFIG_FILE=/odp/platform/linux-dpdk/test/process-mode.conf
               -e ODPH_PROC_MODE=1 $CONTAINER_NAMESPACE/odp-ci-${OS}-${ARCH}-native /odp/scripts/ci/check.sh
      - name: Failure log
        if: ${{ failure() }}
        run: find . -name "*.trs" | xargs grep -l '^.test-result. FAIL' | while read trs ; do echo FAILURE detected at $trs; cat ${trs%%.trs}.log ; done

  Run_dpdk-19_11:
    if: ${{ github.repository == 'OpenDataPlane/odp-dpdk' }}
    runs-on: [self-hosted, ARM64]
    steps:
      - uses: OpenDataPlane/action-clean-up@main
      - uses: actions/checkout@v3
      - run: sudo docker run -i -v `pwd`:/odp --privileged --shm-size 8g -e CC="${CC}" -e ARCH="${ARCH}"
               -e CONF="${CONF}" $CONTAINER_NAMESPACE/odp-ci-${OS}-${ARCH}-native-dpdk_19.11 /odp/scripts/ci/check.sh
      - name: Failure log
        if: ${{ failure() }}
        run: find . -name "*.trs" | xargs grep -l '^.test-result. FAIL' | while read trs ; do echo FAILURE detected at $trs; cat ${trs%%.trs}.log ; done

  Run_dpdk-20_11:
    if: ${{ github.repository == 'OpenDataPlane/odp-dpdk' }}
    runs-on: [self-hosted, ARM64]
    steps:
      - uses: OpenDataPlane/action-clean-up@main
      - uses: actions/checkout@v3
      - run: sudo docker run -i -v `pwd`:/odp --privileged --shm-size 8g -e CC="${CC}" -e ARCH="${ARCH}"
               -e CONF="${CONF}" $CONTAINER_NAMESPACE/odp-ci-${OS}-${ARCH}-native-dpdk_20.11 /odp/scripts/ci/check.sh
      - name: Failure log
        if: ${{ failure() }}
        run: find . -name "*.trs" | xargs grep -l '^.test-result. FAIL' | while read trs ; do echo FAILURE detected at $trs; cat ${trs%%.trs}.log ; done

  Run_dpdk-21_11:
    if: ${{ github.repository == 'OpenDataPlane/odp-dpdk' }}
    runs-on: [self-hosted, ARM64]
    steps:
      - uses: OpenDataPlane/action-clean-up@main
      - uses: actions/checkout@v3
      - run: sudo docker run -i -v `pwd`:/odp --privileged --shm-size 8g -e CC="${CC}" -e ARCH="${ARCH}"
               -e CONF="${CONF}" $CONTAINER_NAMESPACE/odp-ci-${OS}-${ARCH}-native-dpdk_21.11 /odp/scripts/ci/check.sh
      - name: Failure log
        if: ${{ failure() }}
        run: find . -name "*.trs" | xargs grep -l '^.test-result. FAIL' | while read trs ; do echo FAILURE detected at $trs; cat ${trs%%.trs}.log ; done<|MERGE_RESOLUTION|>--- conflicted
+++ resolved
@@ -91,28 +91,6 @@
         if: ${{ failure() }}
         run: find . -name config.log -exec cat {} \;
 
-<<<<<<< HEAD
-  Build_gcc_u23:
-    if: ${{ github.repository == 'OpenDataPlane/odp-dpdk' }}
-    runs-on: [self-hosted, ARM64]
-    env:
-      OS: ubuntu_23.04
-    strategy:
-      fail-fast: false
-      matrix:
-        cc_ver: [13]
-        conf: ['', '--enable-abi-compat']
-    steps:
-      - uses: OpenDataPlane/action-clean-up@main
-      - uses: actions/checkout@v3
-      - run: sudo docker run -i -v `pwd`:/odp --privileged --shm-size 8g -e CC="gcc-${{matrix.cc_ver}}" -e CXX="g++-${{matrix.cc_ver}}"
-                -e CONF="${{matrix.conf}}" $CONTAINER_NAMESPACE/odp-ci-${OS}-${ARCH}-native /odp/scripts/ci/build_${ARCH}.sh
-      - name: Failure log
-        if: ${{ failure() }}
-        run: find . -name config.log -exec cat {} \;
-
-=======
->>>>>>> c842aa49
   Build_out-of-tree:
     if: ${{ github.repository == 'OpenDataPlane/odp-dpdk' }}
     runs-on: [self-hosted, ARM64]
