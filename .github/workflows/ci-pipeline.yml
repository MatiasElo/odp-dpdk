name: CI x86_64

on: [push, pull_request, merge_group]
env:
  ARCH: x86_64
  CC: gcc
  CONTAINER_NAMESPACE: ghcr.io/opendataplane/odp-docker-images
  OS: ubuntu_20.04

jobs:
  Checkpatch:
    runs-on: ubuntu-20.04
    steps:
      - uses: actions/checkout@v3
        with:
          fetch-depth: 0
      - name: Install dependencies
        run: |
          sudo apt update
          sudo apt install codespell
      - name: Check pull request
        if: github.event_name == 'pull_request'
        env:
          CHECKPATCH_COMMAND: ./scripts/checkpatch.pl
        uses: webispy/checkpatch-action@v8
      - name: Check push
        if: github.event_name == 'push' && github.ref != 'refs/heads/master'
        run: |
          AFTER=${{ github.event.after }}
          BEFORE=${{ github.event.before }}
          if [ -z "${BEFORE//0}" ] || [ -z "${AFTER//0}" ]; then
            COMMIT_RANGE=""
          else
            COMMIT_RANGE="${BEFORE}..${AFTER}"
          fi
          ./scripts/ci-checkpatches.sh ${COMMIT_RANGE}

  Documentation:
    runs-on: ubuntu-20.04
    steps:
<<<<<<< HEAD
    - uses: actions/checkout@v3

    - name: Install dependencies
      run: |
        sudo apt update
        sudo apt install doxygen asciidoctor libconfig-dev libssl-dev mscgen cmake graphviz libdpdk-dev
        sudo gem install asciidoctor
    - name: Build
      shell: bash
      run: |
        ./bootstrap
        ./configure --enable-user-guides
        pushd doc
        make
        popd
        touch ./doxygen.log
        # Doxygen does not trap on warnings, check for them here.
        make doxygen-doc 2>&1 | tee ./doxygen.log
        ! fgrep -rq warning ./doxygen.log
=======
      - uses: actions/checkout@v3
      - name: Install dependencies
        run: |
          sudo apt update
          sudo apt install doxygen asciidoctor libconfig-dev libssl-dev mscgen cmake graphviz
          sudo gem install asciidoctor
      - name: Build
        shell: bash
        run: |
          ./bootstrap
          ./configure --enable-user-guides
          pushd doc
          make
          popd
          touch ./doxygen.log
          # Doxygen does not trap on warnings, check for them here.
          make doxygen-doc 2>&1 | tee ./doxygen.log
          ! fgrep -rq warning ./doxygen.log
>>>>>>> 14915c20

  Build:
    runs-on: ubuntu-20.04
    strategy:
      fail-fast: false
      matrix:
        cc: [gcc, clang]
        conf: ['', 'CFLAGS=-O3', 'CFLAGS=-O1', 'CFLAGS=-O0 --enable-debug=full', 'CFLAGS=-Os', 'CFLAGS=-pedantic',
               '--enable-lto', '--enable-lto --enable-abi-compat', '--enable-pcapng-support']
        exclude:
          - cc: clang
            conf: '--enable-lto'
          - cc: clang
            conf: '--enable-lto --enable-abi-compat'
    steps:
      - uses: actions/checkout@v3
      - run: sudo docker run -i -v `pwd`:/odp --privileged --shm-size 8g -e CC="${{matrix.cc}}"
               -e CONF="${{matrix.conf}}" $CONTAINER_NAMESPACE/odp-ci-${OS}-${ARCH} /odp/scripts/ci/build_${ARCH}.sh
      - if: ${{ failure() }}
        uses: ./.github/actions/build-failure-log

<<<<<<< HEAD
=======
  Build_static_u20:
    runs-on: ubuntu-20.04
    env:
      OS: ubuntu_20.04
    strategy:
      fail-fast: false
      matrix:
        cc_ver: [9]
        conf: ['--disable-shared', '--enable-lto --disable-shared']
    steps:
      - uses: actions/checkout@v3
      - run: sudo docker run -i -v `pwd`:/odp --privileged --shm-size 8g -e CC="gcc-${{matrix.cc_ver}}" -e CXX="g++-${{matrix.cc_ver}}"
               -e CONF="${{matrix.conf}}" $CONTAINER_NAMESPACE/odp-ci-${OS}-${ARCH} /odp/scripts/ci/build_static.sh
      - if: ${{ failure() }}
        uses: ./.github/actions/build-failure-log

>>>>>>> 14915c20
  Build_static_u22:
    runs-on: ubuntu-20.04
    env:
      OS: ubuntu_22.04
      CONF: "--disable-shared --without-openssl --without-pcap"
    strategy:
      fail-fast: false
      matrix:
        cc_ver: [9, 10, 11, 12]
        conf: ['', '--enable-lto']
    steps:
      - uses: actions/checkout@v3
      - run: sudo docker run -i -v `pwd`:/odp --privileged --shm-size 8g -e CC="gcc-${{matrix.cc_ver}}" -e CXX="g++-${{matrix.cc_ver}}"
<<<<<<< HEAD
               -e CONF="${CONF} ${{matrix.conf}}" $CONTAINER_NAMESPACE/odp-ci-${OS}-${ARCH}-static /odp/scripts/ci/build_static.sh
      - name: Failure log
        if: ${{ failure() }}
        run: find . -name config.log -exec cat {} \;
=======
               -e CONF="${CONF} ${{matrix.conf}}" $CONTAINER_NAMESPACE/odp-ci-${OS}-${ARCH} /odp/scripts/ci/build_static.sh
      - if: ${{ failure() }}
        uses: ./.github/actions/build-failure-log
>>>>>>> 14915c20

  Build_arm64:
    runs-on: ubuntu-20.04
    env:
      ARCH: arm64
      CONF: "--enable-dpdk-shared"
    strategy:
      fail-fast: false
      matrix:
        cc: [gcc, clang]
        conf: ['', '--enable-abi-compat', 'CFLAGS=-march=armv8.2-a', 'CFLAGS=-march=armv8-a+lse']
    steps:
      - uses: actions/checkout@v3
      - run: sudo docker run -i -v `pwd`:/odp --privileged --shm-size 8g -e CC="${{matrix.cc}}"
               -e CONF="${CONF} ${{matrix.conf}}" $CONTAINER_NAMESPACE/odp-ci-${OS}-${ARCH} /odp/scripts/ci/build_${ARCH}.sh
      - if: ${{ failure() }}
        uses: ./.github/actions/build-failure-log

  Build_arm64_u18:
    runs-on: ubuntu-20.04
    env:
      ARCH: arm64
      OS: ubuntu_18.04
    strategy:
      fail-fast: false
      matrix:
        cc: [gcc, clang]
    steps:
      - uses: actions/checkout@v3
      - run: sudo docker run -i -v `pwd`:/odp --privileged --shm-size 8g -e CC="${{matrix.cc}}"
               -e CONF="${CONF}" $CONTAINER_NAMESPACE/odp-ci-${OS}-${ARCH} /odp/scripts/ci/build_${ARCH}.sh
      - if: ${{ failure() }}
        uses: ./.github/actions/build-failure-log

<<<<<<< HEAD
=======
  Build_armhf:
    runs-on: ubuntu-20.04
    env:
      ARCH: armhf
    strategy:
      fail-fast: false
      matrix:
        cc: [gcc, clang]
        conf: ['', '--enable-abi-compat']
    steps:
      - uses: actions/checkout@v3
      - run: sudo docker run -i -v `pwd`:/odp --privileged --shm-size 8g -e CC="${{matrix.cc}}"
               -e CONF="${{matrix.conf}}" $CONTAINER_NAMESPACE/odp-ci-${OS}-${ARCH} /odp/scripts/ci/build_${ARCH}.sh
      - if: ${{ failure() }}
        uses: ./.github/actions/build-failure-log

>>>>>>> 14915c20
  Build_ppc64el:
    runs-on: ubuntu-20.04
    env:
      ARCH: ppc64el
      CONF: "--enable-dpdk-shared"
    strategy:
      fail-fast: false
      matrix:
        conf: ['', '--enable-abi-compat']
    steps:
      - uses: actions/checkout@v3
      - run: sudo docker run -i -v `pwd`:/odp --privileged --shm-size 8g -e CC="${CC}"
               -e CONF="${CONF} ${{matrix.conf}}" $CONTAINER_NAMESPACE/odp-ci-${OS}-${ARCH} /odp/scripts/ci/build_${ARCH}.sh
      - if: ${{ failure() }}
        uses: ./.github/actions/build-failure-log

  Build_i386:
    runs-on: ubuntu-20.04
    env:
      ARCH: i386
      OS: ubuntu_18.04
    strategy:
      fail-fast: false
      matrix:
        cc: [gcc, clang]
        conf: ['', '--enable-abi-compat']
    steps:
      - uses: actions/checkout@v3
      - run: sudo docker run -i -v `pwd`:/odp --privileged --shm-size 8g -e CC="${{matrix.cc}}"
               -e CONF="${{matrix.conf}}" $CONTAINER_NAMESPACE/odp-ci-${OS}-${ARCH} /odp/scripts/ci/build_${ARCH}.sh
      - if: ${{ failure() }}
        uses: ./.github/actions/build-failure-log

<<<<<<< HEAD
=======
  Build_riscv64:
    runs-on: ubuntu-20.04
    env:
      ARCH: riscv64
    strategy:
      fail-fast: false
      matrix:
        cc: [gcc]
        conf: ['', '--enable-abi-compat']
    steps:
      - uses: actions/checkout@v3
      - run: sudo docker run -i -v `pwd`:/odp --privileged --shm-size 8g -e CC="${{matrix.cc}}"
               -e CONF="${{matrix.conf}}" $CONTAINER_NAMESPACE/odp-ci-${OS}-${ARCH} /odp/scripts/ci/build_${ARCH}.sh
      - if: ${{ failure() }}
        uses: ./.github/actions/build-failure-log

>>>>>>> 14915c20
  Build_OS:
    runs-on: ubuntu-20.04
    strategy:
      fail-fast: false
      matrix:
        cc: [gcc, clang]
        os: ['centos_7', 'rocky_linux_8']
        conf: ['--enable-abi-compat']
    steps:
      - uses: actions/checkout@v3
      - run: sudo docker run -i -v `pwd`:/odp --privileged --shm-size 8g -e CC="${{matrix.cc}}"
               -e CONF="${{matrix.conf}}" $CONTAINER_NAMESPACE/odp-ci-${{matrix.os}}-${ARCH} /odp/scripts/ci/build_${ARCH}.sh
      - if: ${{ failure() }}
        uses: ./.github/actions/build-failure-log

  Build_gcc_u18:
    runs-on: ubuntu-20.04
    env:
      OS: ubuntu_18.04
    strategy:
      fail-fast: false
      matrix:
        cc_ver: [7, 8]
        conf: ['', '--enable-abi-compat']
    steps:
      - uses: actions/checkout@v3
      - run: sudo docker run -i -v `pwd`:/odp --privileged --shm-size 8g -e CC="gcc-${{matrix.cc_ver}}" -e CXX="g++-${{matrix.cc_ver}}"
               -e CONF="${{matrix.conf}}" $CONTAINER_NAMESPACE/odp-ci-${OS}-${ARCH} /odp/scripts/ci/build_${ARCH}.sh
      - if: ${{ failure() }}
        uses: ./.github/actions/build-failure-log

  Build_gcc_u22:
    runs-on: ubuntu-20.04
    env:
      OS: ubuntu_22.04
    strategy:
      fail-fast: false
      matrix:
        cc_ver: [10, 11, 12, 13]
        conf: ['', '--enable-abi-compat']
    steps:
      - uses: actions/checkout@v3
      - run: sudo docker run -i -v `pwd`:/odp --privileged --shm-size 8g -e CC="gcc-${{matrix.cc_ver}}" -e CXX="g++-${{matrix.cc_ver}}"
               -e CONF="${{matrix.conf}}" $CONTAINER_NAMESPACE/odp-ci-${OS}-${ARCH} /odp/scripts/ci/build_${ARCH}.sh
      - if: ${{ failure() }}
        uses: ./.github/actions/build-failure-log

  Build_out-of-tree:
    runs-on: ubuntu-20.04
    steps:
      - uses: actions/checkout@v3
      - run: sudo docker run -i -v `pwd`:/odp --privileged --shm-size 8g -e CC="${CC}"
              -e CONF="${CONF}" $CONTAINER_NAMESPACE/odp-ci-${OS}-${ARCH} /odp/scripts/ci/out_of_tree.sh
      - if: ${{ failure() }}
        uses: ./.github/actions/build-failure-log

  Build_linux-generic:
    runs-on: ubuntu-20.04
    env:
      CONF: "--with-platform=linux-generic"
    steps:
<<<<<<< HEAD
    - uses: actions/checkout@v3
    - run: sudo docker run -i -v `pwd`:/odp --privileged --shm-size 8g -e CC="${CC}" -e ODP_LIB_NAME="libodp-linux"
             -e CONF="${CONF}" $CONTAINER_NAMESPACE/odp-ci-${OS}-${ARCH} /odp/scripts/ci/build_${ARCH}.sh
    - name: Failure log
      if: ${{ failure() }}
      run: find . -name config.log -exec cat {} \;

  Run_coverage:
    runs-on: ubuntu-20.04
    steps:
      - uses: actions/checkout@v3
      - run: sudo docker run -i -v `pwd`:/odp --privileged --shm-size 8g -e CC="${CC}"
               -e CONF="${CONF}" $CONTAINER_NAMESPACE/odp-ci-${OS}-${ARCH} /odp/scripts/ci/coverage.sh
      - name: Failure log
        if: ${{ failure() }}
        run: find . -name "*.trs" | xargs grep -l '^.test-result. FAIL' | while read trs ; do echo FAILURE detected at $trs; cat ${trs%%.trs}.log ; done
      - name: Upload to Codecov
        uses: codecov/codecov-action@v3
=======
      - uses: actions/checkout@v3
      - run: sudo docker run -i -v `pwd`:/odp --privileged --shm-size 8g -e CC="${{matrix.cc}}"
               -e CONF="${CONF}" $CONTAINER_NAMESPACE/odp-ci-${OS}-${ARCH} /odp/scripts/ci/build_${ARCH}.sh
      - if: ${{ failure() }}
        uses: ./.github/actions/build-failure-log
>>>>>>> 14915c20

  Run_distcheck:
    runs-on: ubuntu-20.04
    strategy:
      fail-fast: false
      matrix:
        conf: ['--enable-user-guides', '--enable-user-guides --enable-abi-compat']
    steps:
<<<<<<< HEAD
    - uses: actions/checkout@v3
    # Ignore distcheck failure (caused by the first 'make check' run unmounting huge pages)
    - run: sudo docker run -i -v `pwd`:/odp --privileged --shm-size 8g -e CC="${{matrix.cc}}"
             -e CONF="${{matrix.conf}}" $CONTAINER_NAMESPACE/odp-ci-${OS}-${ARCH} /odp/scripts/ci/distcheck.sh || true
    - name: Failure log
      if: ${{ failure() }}
      run: find . -name "*.trs" | xargs grep -l '^.test-result. FAIL' | while read trs ; do echo FAILURE detected at $trs; cat ${trs%%.trs}.log ; done
=======
      - uses: actions/checkout@v3
      - run: sudo docker run -i -v `pwd`:/odp --privileged --shm-size 8g -e CC="${{matrix.cc}}"
              -e CONF="${{matrix.conf}}" $CONTAINER_NAMESPACE/odp-ci-${OS}-${ARCH} /odp/scripts/ci/distcheck.sh
      - if: ${{ failure() }}
        uses: ./.github/actions/run-failure-log
>>>>>>> 14915c20

  Run:
    runs-on: ubuntu-20.04
    strategy:
      fail-fast: false
      matrix:
        cc: [gcc, clang]
        conf: ['', '--enable-abi-compat', '--enable-deprecated --enable-helper-deprecated --enable-debug=full',
               '--disable-static-applications',
               '--disable-host-optimization --enable-event-validation=warn',
               '--disable-host-optimization --enable-abi-compat',
               '--without-openssl --without-pcap']
    steps:
      - uses: actions/checkout@v3
      - run: sudo docker run -i -v `pwd`:/odp --privileged --shm-size 8g -e CC="${{matrix.cc}}" -e ARCH="${ARCH}"
               -e CXX=g++-10 -e CONF="${{matrix.conf}}" $CONTAINER_NAMESPACE/odp-ci-${OS}-${ARCH} /odp/scripts/ci/check.sh
      - if: ${{ failure() }}
        uses: ./.github/actions/run-failure-log
      - if: ${{ success() }}
        uses: ./.github/actions/dump-log

  Run_OS:
    runs-on: ubuntu-20.04
    strategy:
      fail-fast: false
      matrix:
        cc: [gcc, clang]
        os: ['ubuntu_18.04', 'ubuntu_22.04']
    steps:
      - uses: actions/checkout@v3
      - run: sudo docker run -i -v `pwd`:/odp --privileged --shm-size 8g -e CC="${{matrix.cc}}" -e ARCH="${ARCH}"
               -e CONF="${CONF}" $CONTAINER_NAMESPACE/odp-ci-${{matrix.os}}-${ARCH} /odp/scripts/ci/check.sh
      - if: ${{ failure() }}
        uses: ./.github/actions/run-failure-log

  Run_sched_config:
    runs-on: ubuntu-20.04
    steps:
      - uses: actions/checkout@v3
      - run: sudo docker run -i -v `pwd`:/odp --privileged --shm-size 8g -e CC="${CC}" -e ARCH="${ARCH}"
<<<<<<< HEAD
               -e CONF="${CONF}" -e ODP_CONFIG_FILE=/odp/platform/linux-dpdk/test/sched-basic.conf $CONTAINER_NAMESPACE/odp-ci-${OS}-${ARCH} /odp/scripts/ci/check.sh
      - name: Failure log
        if: ${{ failure() }}
        run: find . -name "*.trs" | xargs grep -l '^.test-result. FAIL' | while read trs ; do echo FAILURE detected at $trs; cat ${trs%%.trs}.log ; done
=======
               -e CONF="${CONF}" -e ODP_CONFIG_FILE=/odp/platform/linux-generic/test/sched-basic.conf $CONTAINER_NAMESPACE/odp-ci-${OS}-${ARCH} /odp/scripts/ci/check.sh
      - if: ${{ failure() }}
        uses: ./.github/actions/run-failure-log
>>>>>>> 14915c20

  Run_stash_config:
    runs-on: ubuntu-20.04
    steps:
      - uses: actions/checkout@v3
      - run: sudo docker run -i -v `pwd`:/odp --privileged --shm-size 8g -e CC="${CC}" -e ARCH="${ARCH}"
<<<<<<< HEAD
               -e CONF="${CONF}" -e ODP_CONFIG_FILE=/odp/platform/linux-dpdk/test/stash-custom.conf $CONTAINER_NAMESPACE/odp-ci-${OS}-${ARCH} /odp/scripts/ci/check.sh
      - name: Failure log
        if: ${{ failure() }}
        run: find . -name "*.trs" | xargs grep -l '^.test-result. FAIL' | while read trs ; do echo FAILURE detected at $trs; cat ${trs%%.trs}.log ; done
=======
               -e CONF="${CONF}" -e ODP_CONFIG_FILE=/odp/platform/linux-generic/test/stash-custom.conf $CONTAINER_NAMESPACE/odp-ci-${OS}-${ARCH} /odp/scripts/ci/check.sh
      - if: ${{ failure() }}
        uses: ./.github/actions/run-failure-log
>>>>>>> 14915c20

  Run_scheduler_sp:
    runs-on: ubuntu-20.04
    steps:
      - uses: actions/checkout@v3
      - run: sudo docker run -i -v `pwd`:/odp --privileged --shm-size 8g -e CC="${CC}" -e ARCH="${ARCH}"
               -e CONF="${CONF}" -e ODP_SCHEDULER=sp $CONTAINER_NAMESPACE/odp-ci-${OS}-${ARCH} /odp/scripts/ci/check.sh
      - if: ${{ failure() }}
        uses: ./.github/actions/run-failure-log

<<<<<<< HEAD
=======
  Run_scheduler_scalable:
    runs-on: ubuntu-20.04
    steps:
      - uses: actions/checkout@v3
      - run: sudo docker run -i -v `pwd`:/odp --privileged --shm-size 8g -e CC="${CC}" -e ARCH="${ARCH}"
               -e CONF="${CONF}" -e ODP_SCHEDULER=scalable -e CI_SKIP=pktio_test_pktin_event_sched $CONTAINER_NAMESPACE/odp-ci-${OS}-${ARCH} /odp/scripts/ci/check.sh
      - if: ${{ failure() }}
        uses: ./.github/actions/run-failure-log

>>>>>>> 14915c20
  Run_process_mode:
    runs-on: ubuntu-20.04
    steps:
      - uses: actions/checkout@v3
      - run: sudo docker run -i -v `pwd`:/odp --privileged --shm-size 8g -e CC="${CC}" -e ARCH="${ARCH}"
               -e CONF="${CONF}" -e ODP_CONFIG_FILE=/odp/platform/linux-dpdk/test/process-mode.conf
               -e ODPH_PROC_MODE=1 $CONTAINER_NAMESPACE/odp-ci-${OS}-${ARCH} /odp/scripts/ci/check.sh
      - if: ${{ failure() }}
        uses: ./.github/actions/run-failure-log

  Run_alternate_timer:
    runs-on: ubuntu-20.04
    steps:
      - uses: actions/checkout@v3
      - run: sudo docker run -i -v `pwd`:/odp --privileged --shm-size 8g -e CC="${CC}" -e ARCH="${ARCH}"
<<<<<<< HEAD
               -e ODP_CONFIG_FILE=/odp/platform/linux-dpdk/test/alternate-timer.conf
               -e CONF="${CONF}" $CONTAINER_NAMESPACE/odp-ci-${OS}-${ARCH} /odp/scripts/ci/check.sh
      - name: Failure log
        if: ${{ failure() }}
        run: find . -name "*.trs" | xargs grep -l '^.test-result. FAIL' | while read trs ; do echo FAILURE detected at $trs; cat ${trs%%.trs}.log ; done
=======
               -e CONF="${CONF}" -e ODP_CONFIG_FILE=/odp/platform/linux-generic/test/inline-timer.conf
               $CONTAINER_NAMESPACE/odp-ci-${OS}-${ARCH} /odp/scripts/ci/check_inline_timer.sh
      - if: ${{ failure() }}
        uses: ./.github/actions/run-failure-log
>>>>>>> 14915c20

  Run_dpdk-19_11:
    runs-on: ubuntu-20.04
    steps:
      - uses: actions/checkout@v3
      - run: sudo docker run -i -v `pwd`:/odp --privileged --shm-size 8g -e CC="${CC}" -e ARCH="${ARCH}"
<<<<<<< HEAD
               -e CONF="${CONF}" $CONTAINER_NAMESPACE/odp-ci-${OS}-${ARCH}-dpdk_19.11 /odp/scripts/ci/check.sh
      - name: Failure log
        if: ${{ failure() }}
        run: find . -name "*.trs" | xargs grep -l '^.test-result. FAIL' | while read trs ; do echo FAILURE detected at $trs; cat ${trs%%.trs}.log ; done
=======
               -e CONF="${CONF}" -e ODP_CONFIG_FILE=/odp/platform/linux-generic/test/packet_align.conf
               $CONTAINER_NAMESPACE/odp-ci-${OS}-${ARCH} /odp/scripts/ci/check_pktio.sh
      - if: ${{ failure() }}
        uses: ./.github/actions/run-failure-log
>>>>>>> 14915c20

  Run_dpdk-20_11:
    runs-on: ubuntu-20.04
    steps:
      - uses: actions/checkout@v3
      - run: sudo docker run -i -v `pwd`:/odp --privileged --shm-size 8g -e CC="${CC}" -e ARCH="${ARCH}"
<<<<<<< HEAD
               -e CONF="${CONF}" $CONTAINER_NAMESPACE/odp-ci-${OS}-${ARCH}-dpdk_20.11 /odp/scripts/ci/check.sh
      - name: Failure log
        if: ${{ failure() }}
        run: find . -name "*.trs" | xargs grep -l '^.test-result. FAIL' | while read trs ; do echo FAILURE detected at $trs; cat ${trs%%.trs}.log ; done
=======
               -e CONF="${CONF}" $CONTAINER_NAMESPACE/odp-ci-${OS}-${ARCH}-dpdk_19.11 /odp/scripts/ci/check.sh
      - if: ${{ failure() }}
        uses: ./.github/actions/run-failure-log
>>>>>>> 14915c20

  Run_dpdk-21_11:
    runs-on: ubuntu-20.04
    steps:
      - uses: actions/checkout@v3
      - run: sudo docker run -i -v `pwd`:/odp --privileged --shm-size 8g -e CC="${CC}" -e ARCH="${ARCH}"
<<<<<<< HEAD
               -e CONF="${CONF}" $CONTAINER_NAMESPACE/odp-ci-${OS}-${ARCH}-dpdk_21.11 /odp/scripts/ci/check.sh
      - name: Failure log
        if: ${{ failure() }}
        run: find . -name "*.trs" | xargs grep -l '^.test-result. FAIL' | while read trs ; do echo FAILURE detected at $trs; cat ${trs%%.trs}.log ; done
=======
               -e CONF="${CONF}" $CONTAINER_NAMESPACE/odp-ci-${OS}-${ARCH}-dpdk_20.11 /odp/scripts/ci/check.sh
      - if: ${{ failure() }}
        uses: ./.github/actions/run-failure-log
>>>>>>> 14915c20

  Run_crypto:
    runs-on: ubuntu-20.04
    strategy:
      fail-fast: false
      matrix:
        driver: [crypto_aesni_mb, crypto_aesni_gcm]
    steps:
      - uses: actions/checkout@v3
      - run: sudo docker run -i -v `pwd`:/odp --privileged --shm-size 8g -e CC="${CC}" -e ARCH="${ARCH}"
<<<<<<< HEAD
               -e CONF="${CONF}" -e ODP_PLATFORM_PARAMS="--vdev=${{matrix.driver}}"
               -e ODP_CONFIG_FILE=/odp/platform/linux-dpdk/test/crypto.conf
               $CONTAINER_NAMESPACE/odp-ci-${OS}-${ARCH} /odp/scripts/ci/check_validation.sh
      - name: Failure log
        if: ${{ failure() }}
        run: find . -name "*.trs" | xargs grep -l '^.test-result. FAIL' | while read trs ; do echo FAILURE detected at $trs; cat ${trs%%.trs}.log ; done
=======
               -e CONF="${CONF}" $CONTAINER_NAMESPACE/odp-ci-${OS}-${ARCH}-dpdk_21.11 /odp/scripts/ci/check.sh
      - if: ${{ failure() }}
        uses: ./.github/actions/run-failure-log
>>>>>>> 14915c20
<|MERGE_RESOLUTION|>--- conflicted
+++ resolved
@@ -38,32 +38,11 @@
   Documentation:
     runs-on: ubuntu-20.04
     steps:
-<<<<<<< HEAD
-    - uses: actions/checkout@v3
-
-    - name: Install dependencies
-      run: |
-        sudo apt update
-        sudo apt install doxygen asciidoctor libconfig-dev libssl-dev mscgen cmake graphviz libdpdk-dev
-        sudo gem install asciidoctor
-    - name: Build
-      shell: bash
-      run: |
-        ./bootstrap
-        ./configure --enable-user-guides
-        pushd doc
-        make
-        popd
-        touch ./doxygen.log
-        # Doxygen does not trap on warnings, check for them here.
-        make doxygen-doc 2>&1 | tee ./doxygen.log
-        ! fgrep -rq warning ./doxygen.log
-=======
       - uses: actions/checkout@v3
       - name: Install dependencies
         run: |
           sudo apt update
-          sudo apt install doxygen asciidoctor libconfig-dev libssl-dev mscgen cmake graphviz
+          sudo apt install doxygen asciidoctor libconfig-dev libssl-dev mscgen cmake graphviz libdpdk-dev
           sudo gem install asciidoctor
       - name: Build
         shell: bash
@@ -77,7 +56,6 @@
           # Doxygen does not trap on warnings, check for them here.
           make doxygen-doc 2>&1 | tee ./doxygen.log
           ! fgrep -rq warning ./doxygen.log
->>>>>>> 14915c20
 
   Build:
     runs-on: ubuntu-20.04
@@ -99,25 +77,6 @@
       - if: ${{ failure() }}
         uses: ./.github/actions/build-failure-log
 
-<<<<<<< HEAD
-=======
-  Build_static_u20:
-    runs-on: ubuntu-20.04
-    env:
-      OS: ubuntu_20.04
-    strategy:
-      fail-fast: false
-      matrix:
-        cc_ver: [9]
-        conf: ['--disable-shared', '--enable-lto --disable-shared']
-    steps:
-      - uses: actions/checkout@v3
-      - run: sudo docker run -i -v `pwd`:/odp --privileged --shm-size 8g -e CC="gcc-${{matrix.cc_ver}}" -e CXX="g++-${{matrix.cc_ver}}"
-               -e CONF="${{matrix.conf}}" $CONTAINER_NAMESPACE/odp-ci-${OS}-${ARCH} /odp/scripts/ci/build_static.sh
-      - if: ${{ failure() }}
-        uses: ./.github/actions/build-failure-log
-
->>>>>>> 14915c20
   Build_static_u22:
     runs-on: ubuntu-20.04
     env:
@@ -131,16 +90,9 @@
     steps:
       - uses: actions/checkout@v3
       - run: sudo docker run -i -v `pwd`:/odp --privileged --shm-size 8g -e CC="gcc-${{matrix.cc_ver}}" -e CXX="g++-${{matrix.cc_ver}}"
-<<<<<<< HEAD
                -e CONF="${CONF} ${{matrix.conf}}" $CONTAINER_NAMESPACE/odp-ci-${OS}-${ARCH}-static /odp/scripts/ci/build_static.sh
-      - name: Failure log
-        if: ${{ failure() }}
-        run: find . -name config.log -exec cat {} \;
-=======
-               -e CONF="${CONF} ${{matrix.conf}}" $CONTAINER_NAMESPACE/odp-ci-${OS}-${ARCH} /odp/scripts/ci/build_static.sh
-      - if: ${{ failure() }}
-        uses: ./.github/actions/build-failure-log
->>>>>>> 14915c20
+      - if: ${{ failure() }}
+        uses: ./.github/actions/build-failure-log
 
   Build_arm64:
     runs-on: ubuntu-20.04
@@ -175,25 +127,6 @@
       - if: ${{ failure() }}
         uses: ./.github/actions/build-failure-log
 
-<<<<<<< HEAD
-=======
-  Build_armhf:
-    runs-on: ubuntu-20.04
-    env:
-      ARCH: armhf
-    strategy:
-      fail-fast: false
-      matrix:
-        cc: [gcc, clang]
-        conf: ['', '--enable-abi-compat']
-    steps:
-      - uses: actions/checkout@v3
-      - run: sudo docker run -i -v `pwd`:/odp --privileged --shm-size 8g -e CC="${{matrix.cc}}"
-               -e CONF="${{matrix.conf}}" $CONTAINER_NAMESPACE/odp-ci-${OS}-${ARCH} /odp/scripts/ci/build_${ARCH}.sh
-      - if: ${{ failure() }}
-        uses: ./.github/actions/build-failure-log
-
->>>>>>> 14915c20
   Build_ppc64el:
     runs-on: ubuntu-20.04
     env:
@@ -227,25 +160,6 @@
       - if: ${{ failure() }}
         uses: ./.github/actions/build-failure-log
 
-<<<<<<< HEAD
-=======
-  Build_riscv64:
-    runs-on: ubuntu-20.04
-    env:
-      ARCH: riscv64
-    strategy:
-      fail-fast: false
-      matrix:
-        cc: [gcc]
-        conf: ['', '--enable-abi-compat']
-    steps:
-      - uses: actions/checkout@v3
-      - run: sudo docker run -i -v `pwd`:/odp --privileged --shm-size 8g -e CC="${{matrix.cc}}"
-               -e CONF="${{matrix.conf}}" $CONTAINER_NAMESPACE/odp-ci-${OS}-${ARCH} /odp/scripts/ci/build_${ARCH}.sh
-      - if: ${{ failure() }}
-        uses: ./.github/actions/build-failure-log
-
->>>>>>> 14915c20
   Build_OS:
     runs-on: ubuntu-20.04
     strategy:
@@ -307,32 +221,11 @@
     env:
       CONF: "--with-platform=linux-generic"
     steps:
-<<<<<<< HEAD
-    - uses: actions/checkout@v3
-    - run: sudo docker run -i -v `pwd`:/odp --privileged --shm-size 8g -e CC="${CC}" -e ODP_LIB_NAME="libodp-linux"
-             -e CONF="${CONF}" $CONTAINER_NAMESPACE/odp-ci-${OS}-${ARCH} /odp/scripts/ci/build_${ARCH}.sh
-    - name: Failure log
-      if: ${{ failure() }}
-      run: find . -name config.log -exec cat {} \;
-
-  Run_coverage:
-    runs-on: ubuntu-20.04
-    steps:
-      - uses: actions/checkout@v3
-      - run: sudo docker run -i -v `pwd`:/odp --privileged --shm-size 8g -e CC="${CC}"
-               -e CONF="${CONF}" $CONTAINER_NAMESPACE/odp-ci-${OS}-${ARCH} /odp/scripts/ci/coverage.sh
-      - name: Failure log
-        if: ${{ failure() }}
-        run: find . -name "*.trs" | xargs grep -l '^.test-result. FAIL' | while read trs ; do echo FAILURE detected at $trs; cat ${trs%%.trs}.log ; done
-      - name: Upload to Codecov
-        uses: codecov/codecov-action@v3
-=======
-      - uses: actions/checkout@v3
-      - run: sudo docker run -i -v `pwd`:/odp --privileged --shm-size 8g -e CC="${{matrix.cc}}"
+      - uses: actions/checkout@v3
+      - run: sudo docker run -i -v `pwd`:/odp --privileged --shm-size 8g -e CC="${CC}" -e ODP_LIB_NAME="libodp-linux"
                -e CONF="${CONF}" $CONTAINER_NAMESPACE/odp-ci-${OS}-${ARCH} /odp/scripts/ci/build_${ARCH}.sh
       - if: ${{ failure() }}
         uses: ./.github/actions/build-failure-log
->>>>>>> 14915c20
 
   Run_distcheck:
     runs-on: ubuntu-20.04
@@ -341,21 +234,12 @@
       matrix:
         conf: ['--enable-user-guides', '--enable-user-guides --enable-abi-compat']
     steps:
-<<<<<<< HEAD
-    - uses: actions/checkout@v3
-    # Ignore distcheck failure (caused by the first 'make check' run unmounting huge pages)
-    - run: sudo docker run -i -v `pwd`:/odp --privileged --shm-size 8g -e CC="${{matrix.cc}}"
+      - uses: actions/checkout@v3
+      # Ignore distcheck failure (caused by the first 'make check' run unmounting huge pages)
+      - run: sudo docker run -i -v `pwd`:/odp --privileged --shm-size 8g -e CC="${{matrix.cc}}"
              -e CONF="${{matrix.conf}}" $CONTAINER_NAMESPACE/odp-ci-${OS}-${ARCH} /odp/scripts/ci/distcheck.sh || true
-    - name: Failure log
-      if: ${{ failure() }}
-      run: find . -name "*.trs" | xargs grep -l '^.test-result. FAIL' | while read trs ; do echo FAILURE detected at $trs; cat ${trs%%.trs}.log ; done
-=======
-      - uses: actions/checkout@v3
-      - run: sudo docker run -i -v `pwd`:/odp --privileged --shm-size 8g -e CC="${{matrix.cc}}"
-              -e CONF="${{matrix.conf}}" $CONTAINER_NAMESPACE/odp-ci-${OS}-${ARCH} /odp/scripts/ci/distcheck.sh
-      - if: ${{ failure() }}
-        uses: ./.github/actions/run-failure-log
->>>>>>> 14915c20
+      - if: ${{ failure() }}
+        uses: ./.github/actions/run-failure-log
 
   Run:
     runs-on: ubuntu-20.04
@@ -396,32 +280,18 @@
     steps:
       - uses: actions/checkout@v3
       - run: sudo docker run -i -v `pwd`:/odp --privileged --shm-size 8g -e CC="${CC}" -e ARCH="${ARCH}"
-<<<<<<< HEAD
                -e CONF="${CONF}" -e ODP_CONFIG_FILE=/odp/platform/linux-dpdk/test/sched-basic.conf $CONTAINER_NAMESPACE/odp-ci-${OS}-${ARCH} /odp/scripts/ci/check.sh
-      - name: Failure log
-        if: ${{ failure() }}
-        run: find . -name "*.trs" | xargs grep -l '^.test-result. FAIL' | while read trs ; do echo FAILURE detected at $trs; cat ${trs%%.trs}.log ; done
-=======
-               -e CONF="${CONF}" -e ODP_CONFIG_FILE=/odp/platform/linux-generic/test/sched-basic.conf $CONTAINER_NAMESPACE/odp-ci-${OS}-${ARCH} /odp/scripts/ci/check.sh
-      - if: ${{ failure() }}
-        uses: ./.github/actions/run-failure-log
->>>>>>> 14915c20
+      - if: ${{ failure() }}
+        uses: ./.github/actions/run-failure-log
 
   Run_stash_config:
     runs-on: ubuntu-20.04
     steps:
       - uses: actions/checkout@v3
       - run: sudo docker run -i -v `pwd`:/odp --privileged --shm-size 8g -e CC="${CC}" -e ARCH="${ARCH}"
-<<<<<<< HEAD
                -e CONF="${CONF}" -e ODP_CONFIG_FILE=/odp/platform/linux-dpdk/test/stash-custom.conf $CONTAINER_NAMESPACE/odp-ci-${OS}-${ARCH} /odp/scripts/ci/check.sh
-      - name: Failure log
-        if: ${{ failure() }}
-        run: find . -name "*.trs" | xargs grep -l '^.test-result. FAIL' | while read trs ; do echo FAILURE detected at $trs; cat ${trs%%.trs}.log ; done
-=======
-               -e CONF="${CONF}" -e ODP_CONFIG_FILE=/odp/platform/linux-generic/test/stash-custom.conf $CONTAINER_NAMESPACE/odp-ci-${OS}-${ARCH} /odp/scripts/ci/check.sh
-      - if: ${{ failure() }}
-        uses: ./.github/actions/run-failure-log
->>>>>>> 14915c20
+      - if: ${{ failure() }}
+        uses: ./.github/actions/run-failure-log
 
   Run_scheduler_sp:
     runs-on: ubuntu-20.04
@@ -432,18 +302,6 @@
       - if: ${{ failure() }}
         uses: ./.github/actions/run-failure-log
 
-<<<<<<< HEAD
-=======
-  Run_scheduler_scalable:
-    runs-on: ubuntu-20.04
-    steps:
-      - uses: actions/checkout@v3
-      - run: sudo docker run -i -v `pwd`:/odp --privileged --shm-size 8g -e CC="${CC}" -e ARCH="${ARCH}"
-               -e CONF="${CONF}" -e ODP_SCHEDULER=scalable -e CI_SKIP=pktio_test_pktin_event_sched $CONTAINER_NAMESPACE/odp-ci-${OS}-${ARCH} /odp/scripts/ci/check.sh
-      - if: ${{ failure() }}
-        uses: ./.github/actions/run-failure-log
-
->>>>>>> 14915c20
   Run_process_mode:
     runs-on: ubuntu-20.04
     steps:
@@ -459,67 +317,37 @@
     steps:
       - uses: actions/checkout@v3
       - run: sudo docker run -i -v `pwd`:/odp --privileged --shm-size 8g -e CC="${CC}" -e ARCH="${ARCH}"
-<<<<<<< HEAD
                -e ODP_CONFIG_FILE=/odp/platform/linux-dpdk/test/alternate-timer.conf
                -e CONF="${CONF}" $CONTAINER_NAMESPACE/odp-ci-${OS}-${ARCH} /odp/scripts/ci/check.sh
-      - name: Failure log
-        if: ${{ failure() }}
-        run: find . -name "*.trs" | xargs grep -l '^.test-result. FAIL' | while read trs ; do echo FAILURE detected at $trs; cat ${trs%%.trs}.log ; done
-=======
-               -e CONF="${CONF}" -e ODP_CONFIG_FILE=/odp/platform/linux-generic/test/inline-timer.conf
-               $CONTAINER_NAMESPACE/odp-ci-${OS}-${ARCH} /odp/scripts/ci/check_inline_timer.sh
-      - if: ${{ failure() }}
-        uses: ./.github/actions/run-failure-log
->>>>>>> 14915c20
+      - if: ${{ failure() }}
+        uses: ./.github/actions/run-failure-log
 
   Run_dpdk-19_11:
     runs-on: ubuntu-20.04
     steps:
       - uses: actions/checkout@v3
       - run: sudo docker run -i -v `pwd`:/odp --privileged --shm-size 8g -e CC="${CC}" -e ARCH="${ARCH}"
-<<<<<<< HEAD
                -e CONF="${CONF}" $CONTAINER_NAMESPACE/odp-ci-${OS}-${ARCH}-dpdk_19.11 /odp/scripts/ci/check.sh
-      - name: Failure log
-        if: ${{ failure() }}
-        run: find . -name "*.trs" | xargs grep -l '^.test-result. FAIL' | while read trs ; do echo FAILURE detected at $trs; cat ${trs%%.trs}.log ; done
-=======
-               -e CONF="${CONF}" -e ODP_CONFIG_FILE=/odp/platform/linux-generic/test/packet_align.conf
-               $CONTAINER_NAMESPACE/odp-ci-${OS}-${ARCH} /odp/scripts/ci/check_pktio.sh
-      - if: ${{ failure() }}
-        uses: ./.github/actions/run-failure-log
->>>>>>> 14915c20
+      - if: ${{ failure() }}
+        uses: ./.github/actions/run-failure-log
 
   Run_dpdk-20_11:
     runs-on: ubuntu-20.04
     steps:
       - uses: actions/checkout@v3
       - run: sudo docker run -i -v `pwd`:/odp --privileged --shm-size 8g -e CC="${CC}" -e ARCH="${ARCH}"
-<<<<<<< HEAD
                -e CONF="${CONF}" $CONTAINER_NAMESPACE/odp-ci-${OS}-${ARCH}-dpdk_20.11 /odp/scripts/ci/check.sh
-      - name: Failure log
-        if: ${{ failure() }}
-        run: find . -name "*.trs" | xargs grep -l '^.test-result. FAIL' | while read trs ; do echo FAILURE detected at $trs; cat ${trs%%.trs}.log ; done
-=======
-               -e CONF="${CONF}" $CONTAINER_NAMESPACE/odp-ci-${OS}-${ARCH}-dpdk_19.11 /odp/scripts/ci/check.sh
-      - if: ${{ failure() }}
-        uses: ./.github/actions/run-failure-log
->>>>>>> 14915c20
+      - if: ${{ failure() }}
+        uses: ./.github/actions/run-failure-log
 
   Run_dpdk-21_11:
     runs-on: ubuntu-20.04
     steps:
       - uses: actions/checkout@v3
       - run: sudo docker run -i -v `pwd`:/odp --privileged --shm-size 8g -e CC="${CC}" -e ARCH="${ARCH}"
-<<<<<<< HEAD
                -e CONF="${CONF}" $CONTAINER_NAMESPACE/odp-ci-${OS}-${ARCH}-dpdk_21.11 /odp/scripts/ci/check.sh
-      - name: Failure log
-        if: ${{ failure() }}
-        run: find . -name "*.trs" | xargs grep -l '^.test-result. FAIL' | while read trs ; do echo FAILURE detected at $trs; cat ${trs%%.trs}.log ; done
-=======
-               -e CONF="${CONF}" $CONTAINER_NAMESPACE/odp-ci-${OS}-${ARCH}-dpdk_20.11 /odp/scripts/ci/check.sh
-      - if: ${{ failure() }}
-        uses: ./.github/actions/run-failure-log
->>>>>>> 14915c20
+      - if: ${{ failure() }}
+        uses: ./.github/actions/run-failure-log
 
   Run_crypto:
     runs-on: ubuntu-20.04
@@ -530,15 +358,8 @@
     steps:
       - uses: actions/checkout@v3
       - run: sudo docker run -i -v `pwd`:/odp --privileged --shm-size 8g -e CC="${CC}" -e ARCH="${ARCH}"
-<<<<<<< HEAD
                -e CONF="${CONF}" -e ODP_PLATFORM_PARAMS="--vdev=${{matrix.driver}}"
                -e ODP_CONFIG_FILE=/odp/platform/linux-dpdk/test/crypto.conf
                $CONTAINER_NAMESPACE/odp-ci-${OS}-${ARCH} /odp/scripts/ci/check_validation.sh
-      - name: Failure log
-        if: ${{ failure() }}
-        run: find . -name "*.trs" | xargs grep -l '^.test-result. FAIL' | while read trs ; do echo FAILURE detected at $trs; cat ${trs%%.trs}.log ; done
-=======
-               -e CONF="${CONF}" $CONTAINER_NAMESPACE/odp-ci-${OS}-${ARCH}-dpdk_21.11 /odp/scripts/ci/check.sh
-      - if: ${{ failure() }}
-        uses: ./.github/actions/run-failure-log
->>>>>>> 14915c20
+      - if: ${{ failure() }}
+        uses: ./.github/actions/run-failure-log