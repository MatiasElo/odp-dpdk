--- conflicted
+++ resolved
@@ -82,26 +82,6 @@
         if: ${{ failure() }}
         run: find . -name config.log -exec cat {} \;
 
-<<<<<<< HEAD
-=======
-  Build_static_u20:
-    runs-on: ubuntu-20.04
-    env:
-      OS: ubuntu_20.04
-    strategy:
-      fail-fast: false
-      matrix:
-        cc_ver: [9]
-        conf: ['--disable-shared', '--enable-lto --disable-shared']
-    steps:
-      - uses: actions/checkout@v3
-      - run: sudo docker run -i -v `pwd`:/odp --privileged --shm-size 8g -e CC="gcc-${{matrix.cc_ver}}" -e CXX="g++-${{matrix.cc_ver}}"
-               -e CONF="${{matrix.conf}}" $CONTAINER_NAMESPACE/odp-ci-${OS}-${ARCH} /odp/scripts/ci/build_static_${ARCH}.sh
-      - name: Failure log
-        if: ${{ failure() }}
-        run: find . -name config.log -exec cat {} \;
-
->>>>>>> a12050cb
   Build_static_u22:
     runs-on: ubuntu-20.04
     env:
@@ -129,40 +109,9 @@
       fail-fast: false
       matrix:
         cc: [gcc, clang]
-        conf: ['', '--enable-abi-compat', 'CFLAGS=-march=armv8.2-a', 'CFLAGS=-march=armv8-a+lse',
-               '--with-crypto=armv8crypto']
-    steps:
-      - uses: actions/checkout@v3
-<<<<<<< HEAD
-
-      - name: Minimal
-        run: sudo docker run -i -v `pwd`:/odp --privileged --shm-size 8g -e CC="${{matrix.cc}}"
-               -e CONF="${CONF}" $CONTAINER_NAMESPACE/odp-ci-${OS}-${ARCH} /odp/scripts/ci/build_${ARCH}.sh
-
-      - name: --enable-abi-compat
-        env:
-          CONF: "--enable-abi-compat"
-        run: sudo docker run -i -v `pwd`:/odp --privileged --shm-size 8g -e CC="${{matrix.cc}}"
-               -e CONF="${CONF}" $CONTAINER_NAMESPACE/odp-ci-${OS}-${ARCH} /odp/scripts/ci/build_${ARCH}.sh
-
-      - name: CFLAGS="-march=armv8.2-a"
-        env:
-          CONF: "CFLAGS=-march=armv8.2-a"
-        run: sudo docker run -i -v `pwd`:/odp --privileged --shm-size 8g -e CC="${{matrix.cc}}"
-               -e CONF="${CONF}" $CONTAINER_NAMESPACE/odp-ci-${OS}-${ARCH} /odp/scripts/ci/build_${ARCH}.sh
-
-      - name: CFLAGS="-march=armv8-a+lse"
-        env:
-          CONF: "CFLAGS=-march=armv8-a+lse"
-        run: sudo docker run -i -v `pwd`:/odp --privileged --shm-size 8g -e CC="${{matrix.cc}}"
-               -e CONF="${CONF}" $CONTAINER_NAMESPACE/odp-ci-${OS}-${ARCH} /odp/scripts/ci/build_${ARCH}.sh
-
-      - name: Ubuntu 20.04
-        env:
-          CONF: "--enable-dpdk-shared"
-          OS: ubuntu_20.04
-        run: sudo docker run -i -v `pwd`:/odp --privileged --shm-size 8g -e CC="${{matrix.compiler}}"
-=======
+        conf: ['', '--enable-abi-compat', 'CFLAGS=-march=armv8.2-a', 'CFLAGS=-march=armv8-a+lse']
+    steps:
+      - uses: actions/checkout@v3
       - run: sudo docker run -i -v `pwd`:/odp --privileged --shm-size 8g -e CC="${{matrix.cc}}"
                -e CONF="${CONF} ${{matrix.conf}}" $CONTAINER_NAMESPACE/odp-ci-${OS}-${ARCH} /odp/scripts/ci/build_${ARCH}.sh
       - name: Failure log
@@ -181,32 +130,11 @@
     steps:
       - uses: actions/checkout@v3
       - run: sudo docker run -i -v `pwd`:/odp --privileged --shm-size 8g -e CC="${{matrix.cc}}"
->>>>>>> a12050cb
                -e CONF="${CONF}" $CONTAINER_NAMESPACE/odp-ci-${OS}-${ARCH} /odp/scripts/ci/build_${ARCH}.sh
       - name: Failure log
         if: ${{ failure() }}
         run: find . -name config.log -exec cat {} \;
 
-<<<<<<< HEAD
-=======
-  Build_armhf:
-    runs-on: ubuntu-20.04
-    env:
-      ARCH: armhf
-    strategy:
-      fail-fast: false
-      matrix:
-        cc: [gcc, clang]
-        conf: ['', '--enable-abi-compat']
-    steps:
-      - uses: actions/checkout@v3
-      - run: sudo docker run -i -v `pwd`:/odp --privileged --shm-size 8g -e CC="${{matrix.cc}}"
-               -e CONF="${{matrix.conf}}" $CONTAINER_NAMESPACE/odp-ci-${OS}-${ARCH} /odp/scripts/ci/build_${ARCH}.sh
-      - name: Failure log
-        if: ${{ failure() }}
-        run: find . -name config.log -exec cat {} \;
-
->>>>>>> a12050cb
   Build_ppc64el:
     runs-on: ubuntu-20.04
     env:
@@ -218,13 +146,8 @@
         conf: ['', '--enable-abi-compat']
     steps:
       - uses: actions/checkout@v3
-<<<<<<< HEAD
       - run: sudo docker run -i -v `pwd`:/odp --privileged --shm-size 8g -e CC="${CC}"
-               -e CONF="${{matrix.conf}}" $CONTAINER_NAMESPACE/odp-ci-${OS}-${ARCH} /odp/scripts/ci/build_${ARCH}.sh
-=======
-      - run: sudo docker run -i -v `pwd`:/odp --privileged --shm-size 8g -e CC="${{matrix.cc}}"
                -e CONF="${CONF} ${{matrix.conf}}" $CONTAINER_NAMESPACE/odp-ci-${OS}-${ARCH} /odp/scripts/ci/build_${ARCH}.sh
->>>>>>> a12050cb
       - name: Failure log
         if: ${{ failure() }}
         run: find . -name config.log -exec cat {} \;
@@ -241,26 +164,6 @@
         conf: ['', '--enable-abi-compat']
     steps:
       - uses: actions/checkout@v3
-<<<<<<< HEAD
-=======
-      - run: sudo docker run -i -v `pwd`:/odp --privileged --shm-size 8g -e CC="${{matrix.cc}}"
-               -e CONF="${{matrix.conf}}" $CONTAINER_NAMESPACE/odp-ci-${OS}-${ARCH} /odp/scripts/ci/build_${ARCH}.sh
-      - name: Failure log
-        if: ${{ failure() }}
-        run: find . -name config.log -exec cat {} \;
-
-  Build_riscv64:
-    runs-on: ubuntu-20.04
-    env:
-      ARCH: riscv64
-    strategy:
-      fail-fast: false
-      matrix:
-        cc: [gcc]
-        conf: ['', '--enable-abi-compat']
-    steps:
-      - uses: actions/checkout@v3
->>>>>>> a12050cb
       - run: sudo docker run -i -v `pwd`:/odp --privileged --shm-size 8g -e CC="${{matrix.cc}}"
                -e CONF="${{matrix.conf}}" $CONTAINER_NAMESPACE/odp-ci-${OS}-${ARCH} /odp/scripts/ci/build_${ARCH}.sh
       - name: Failure log
@@ -332,21 +235,12 @@
     env:
       CONF: "--with-platform=linux-generic"
     steps:
-<<<<<<< HEAD
     - uses: actions/checkout@v3
     - run: sudo docker run -i -v `pwd`:/odp --privileged --shm-size 8g -e CC="${CC}" -e ODP_LIB_NAME="libodp-linux"
              -e CONF="${CONF}" $CONTAINER_NAMESPACE/odp-ci-${OS}-${ARCH} /odp/scripts/ci/build_${ARCH}.sh
     - name: Failure log
       if: ${{ failure() }}
       run: find . -name config.log -exec cat {} \;
-=======
-      - uses: actions/checkout@v3
-      - run: sudo docker run -i -v `pwd`:/odp --privileged --shm-size 8g -e CC="${{matrix.cc}}"
-               -e CONF="${CONF}" $CONTAINER_NAMESPACE/odp-ci-${OS}-${ARCH} /odp/scripts/ci/build_${ARCH}.sh
-      - name: Failure log
-        if: ${{ failure() }}
-        run: find . -name config.log -exec cat {} \;
->>>>>>> a12050cb
 
   Run_coverage:
     runs-on: ubuntu-20.04
@@ -368,10 +262,7 @@
         conf: ['--enable-user-guides', '--enable-user-guides --enable-abi-compat']
     steps:
     - uses: actions/checkout@v3
-<<<<<<< HEAD
     # Ignore distcheck failure (caused by the first 'make check' run unmounting huge pages)
-=======
->>>>>>> a12050cb
     - run: sudo docker run -i -v `pwd`:/odp --privileged --shm-size 8g -e CC="${{matrix.cc}}"
              -e CONF="${{matrix.conf}}" $CONTAINER_NAMESPACE/odp-ci-${OS}-${ARCH} /odp/scripts/ci/distcheck.sh || true
     - name: Failure log
@@ -402,11 +293,7 @@
       fail-fast: false
       matrix:
         cc: [gcc, clang]
-<<<<<<< HEAD
-        os: ['ubuntu_20.04', 'ubuntu_22.04-openssl']
-=======
-        os: ['ubuntu_18.04', 'ubuntu_22.04']
->>>>>>> a12050cb
+        os: ['ubuntu_18.04', 'ubuntu_22.04-openssl']
     steps:
       - uses: actions/checkout@v3
       - run: sudo docker run -i -v `pwd`:/odp --privileged --shm-size 8g -e CC="${{matrix.cc}}" -e ARCH="${ARCH}"
@@ -435,19 +322,6 @@
         if: ${{ failure() }}
         run: find . -name "*.trs" | xargs grep -l '^.test-result. FAIL' | while read trs ; do echo FAILURE detected at $trs; cat ${trs%%.trs}.log ; done
 
-<<<<<<< HEAD
-=======
-  Run_scheduler_scalable:
-    runs-on: ubuntu-20.04
-    steps:
-      - uses: actions/checkout@v3
-      - run: sudo docker run -i -v `pwd`:/odp --privileged --shm-size 8g -e CC="${CC}" -e ARCH="${ARCH}"
-               -e CONF="${CONF}" -e ODP_SCHEDULER=scalable -e CI_SKIP=pktio_test_pktin_event_sched $CONTAINER_NAMESPACE/odp-ci-${OS}-${ARCH} /odp/scripts/ci/check.sh
-      - name: Failure log
-        if: ${{ failure() }}
-        run: find . -name "*.trs" | xargs grep -l '^.test-result. FAIL' | while read trs ; do echo FAILURE detected at $trs; cat ${trs%%.trs}.log ; done
-
->>>>>>> a12050cb
   Run_process_mode:
     runs-on: ubuntu-20.04
     steps:
@@ -463,24 +337,8 @@
     steps:
       - uses: actions/checkout@v3
       - run: sudo docker run -i -v `pwd`:/odp --privileged --shm-size 8g -e CC="${CC}" -e ARCH="${ARCH}"
-<<<<<<< HEAD
                -e ODP_CONFIG_FILE=/odp/platform/linux-dpdk/test/alternate-timer.conf
                -e CONF="${CONF}" $CONTAINER_NAMESPACE/odp-ci-${OS}-${ARCH} /odp/scripts/ci/check.sh
-=======
-               -e CONF="${CONF}" -e ODP_CONFIG_FILE=/odp/platform/linux-generic/test/inline-timer.conf
-               $CONTAINER_NAMESPACE/odp-ci-${OS}-${ARCH} /odp/scripts/ci/check_inline_timer.sh
-      - name: Failure log
-        if: ${{ failure() }}
-        run: find . -name "*.trs" | xargs grep -l '^.test-result. FAIL' | while read trs ; do echo FAILURE detected at $trs; cat ${trs%%.trs}.log ; done
-
-  Run_packet_align:
-    runs-on: ubuntu-20.04
-    steps:
-      - uses: actions/checkout@v3
-      - run: sudo docker run -i -v `pwd`:/odp --privileged --shm-size 8g -e CC="${CC}" -e ARCH="${ARCH}"
-               -e CONF="${CONF}" -e ODP_CONFIG_FILE=/odp/platform/linux-generic/test/packet_align.conf
-               $CONTAINER_NAMESPACE/odp-ci-${OS}-${ARCH} /odp/scripts/ci/check_pktio.sh
->>>>>>> a12050cb
       - name: Failure log
         if: ${{ failure() }}
         run: find . -name "*.trs" | xargs grep -l '^.test-result. FAIL' | while read trs ; do echo FAILURE detected at $trs; cat ${trs%%.trs}.log ; done
@@ -507,34 +365,16 @@
 
   Run_crypto:
     runs-on: ubuntu-20.04
-    env:
-      OS: ubuntu_20.04
     strategy:
       fail-fast: false
       matrix:
         driver: [crypto_aesni_mb, crypto_aesni_gcm]
     steps:
       - uses: actions/checkout@v3
-<<<<<<< HEAD
       - run: sudo docker run -i -v `pwd`:/odp --privileged --shm-size 8g -e CC="${CC}" -e ARCH="${ARCH}"
                -e CONF="${CONF}" -e ODP_PLATFORM_PARAMS="--vdev=${{matrix.driver}}"
                -e ODP_CONFIG_FILE=/odp/platform/linux-dpdk/test/crypto.conf
                $CONTAINER_NAMESPACE/odp-ci-${OS}-${ARCH} /odp/scripts/ci/check_validation.sh
-=======
-      - name: Install dependencies
-        run: |
-          sudo apt-get install linux-headers-`uname -r`
-          CDIR=`pwd`
-          git clone --single-branch --branch=master https://github.com/luigirizzo/netmap.git
-          pushd netmap/LINUX
-          git checkout ${NETMAP_TAG}
-          ./configure --drivers=
-          make -j $(nproc)
-          popd
-          sudo insmod ./netmap/LINUX/netmap.ko
-      - run: sudo docker run -i -v `pwd`:/odp --privileged --shm-size 8g -e CC="${{matrix.cc}}" -e ARCH="${ARCH}"
-               -e CONF="${{matrix.conf}}" $CONTAINER_NAMESPACE/odp-ci-${OS}-${ARCH} /odp/scripts/ci/check.sh
->>>>>>> a12050cb
       - name: Failure log
         if: ${{ failure() }}
         run: find . -name "*.trs" | xargs grep -l '^.test-result. FAIL' | while read trs ; do echo FAILURE detected at $trs; cat ${trs%%.trs}.log ; done