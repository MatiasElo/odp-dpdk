--- conflicted
+++ resolved
@@ -98,25 +98,6 @@
       - if: ${{ failure() }}
         uses: ./.github/actions/build-failure-log
 
-<<<<<<< HEAD
-=======
-  Build_static_u20:
-    runs-on: ubuntu-20.04
-    env:
-      OS: ubuntu_20.04
-    strategy:
-      fail-fast: false
-      matrix:
-        cc_ver: [9]
-        conf: ['--disable-shared', '--enable-lto --disable-shared']
-    steps:
-      - uses: actions/checkout@v4
-      - run: sudo docker run -i -v `pwd`:/odp --privileged --shm-size 8g -e CC="gcc-${{matrix.cc_ver}}" -e CXX="g++-${{matrix.cc_ver}}"
-               -e CONF="${{matrix.conf}}" $CONTAINER_NAMESPACE/odp-ci-${OS}-${ARCH} /odp/scripts/ci/build_static.sh
-      - if: ${{ failure() }}
-        uses: ./.github/actions/build-failure-log
-
->>>>>>> 7abbd0d8
   Build_static_u22:
     runs-on: ubuntu-20.04
     env:
@@ -152,12 +133,27 @@
       - if: ${{ failure() }}
         uses: ./.github/actions/build-failure-log
 
-<<<<<<< HEAD
-=======
-  Build_armhf:
-    runs-on: ubuntu-20.04
-    env:
-      ARCH: armhf
+  Build_ppc64el:
+    runs-on: ubuntu-20.04
+    env:
+      ARCH: ppc64el
+      CONF: "--enable-dpdk-shared"
+    strategy:
+      fail-fast: false
+      matrix:
+        conf: ['', '--enable-abi-compat']
+    steps:
+      - uses: actions/checkout@v4
+      - run: sudo docker run -i -v `pwd`:/odp --privileged --shm-size 8g -e CC="${CC}"
+               -e CONF="${CONF} ${{matrix.conf}}" $CONTAINER_NAMESPACE/odp-ci-${OS}-${ARCH} /odp/scripts/ci/build_${ARCH}.sh
+      - if: ${{ failure() }}
+        uses: ./.github/actions/build-failure-log
+
+  Build_i386:
+    runs-on: ubuntu-20.04
+    env:
+      ARCH: i386
+      OS: ubuntu_18.04
     strategy:
       fail-fast: false
       matrix:
@@ -170,64 +166,6 @@
       - if: ${{ failure() }}
         uses: ./.github/actions/build-failure-log
 
->>>>>>> 7abbd0d8
-  Build_ppc64el:
-    runs-on: ubuntu-20.04
-    env:
-      ARCH: ppc64el
-      CONF: "--enable-dpdk-shared"
-    strategy:
-      fail-fast: false
-      matrix:
-        conf: ['', '--enable-abi-compat']
-    steps:
-<<<<<<< HEAD
-      - uses: actions/checkout@v3
-      - run: sudo docker run -i -v `pwd`:/odp --privileged --shm-size 8g -e CC="${CC}"
-=======
-      - uses: actions/checkout@v4
-      - run: sudo docker run -i -v `pwd`:/odp --privileged --shm-size 8g -e CC="${{matrix.cc}}"
->>>>>>> 7abbd0d8
-               -e CONF="${CONF} ${{matrix.conf}}" $CONTAINER_NAMESPACE/odp-ci-${OS}-${ARCH} /odp/scripts/ci/build_${ARCH}.sh
-      - if: ${{ failure() }}
-        uses: ./.github/actions/build-failure-log
-
-  Build_i386:
-    runs-on: ubuntu-20.04
-    env:
-      ARCH: i386
-      OS: ubuntu_18.04
-    strategy:
-      fail-fast: false
-      matrix:
-        cc: [gcc, clang]
-        conf: ['', '--enable-abi-compat']
-    steps:
-      - uses: actions/checkout@v4
-      - run: sudo docker run -i -v `pwd`:/odp --privileged --shm-size 8g -e CC="${{matrix.cc}}"
-               -e CONF="${{matrix.conf}}" $CONTAINER_NAMESPACE/odp-ci-${OS}-${ARCH} /odp/scripts/ci/build_${ARCH}.sh
-      - if: ${{ failure() }}
-        uses: ./.github/actions/build-failure-log
-
-<<<<<<< HEAD
-=======
-  Build_riscv64:
-    runs-on: ubuntu-20.04
-    env:
-      ARCH: riscv64
-    strategy:
-      fail-fast: false
-      matrix:
-        cc: [gcc]
-        conf: ['', '--enable-abi-compat']
-    steps:
-      - uses: actions/checkout@v4
-      - run: sudo docker run -i -v `pwd`:/odp --privileged --shm-size 8g -e CC="${{matrix.cc}}"
-               -e CONF="${{matrix.conf}}" $CONTAINER_NAMESPACE/odp-ci-${OS}-${ARCH} /odp/scripts/ci/build_${ARCH}.sh
-      - if: ${{ failure() }}
-        uses: ./.github/actions/build-failure-log
-
->>>>>>> 7abbd0d8
   Build_OS:
     runs-on: ubuntu-20.04
     strategy:
@@ -289,13 +227,8 @@
     env:
       CONF: "--with-platform=linux-generic"
     steps:
-<<<<<<< HEAD
-      - uses: actions/checkout@v3
+      - uses: actions/checkout@v4
       - run: sudo docker run -i -v `pwd`:/odp --privileged --shm-size 8g -e CC="${CC}" -e ODP_LIB_NAME="libodp-linux"
-=======
-      - uses: actions/checkout@v4
-      - run: sudo docker run -i -v `pwd`:/odp --privileged --shm-size 8g -e CC="${{matrix.cc}}"
->>>>>>> 7abbd0d8
                -e CONF="${CONF}" $CONTAINER_NAMESPACE/odp-ci-${OS}-${ARCH} /odp/scripts/ci/build_${ARCH}.sh
       - if: ${{ failure() }}
         uses: ./.github/actions/build-failure-log
@@ -307,12 +240,8 @@
       matrix:
         conf: ['--enable-user-guides', '--enable-user-guides --enable-abi-compat']
     steps:
-<<<<<<< HEAD
-      - uses: actions/checkout@v3
+      - uses: actions/checkout@v4
       # Ignore distcheck failure (caused by the first 'make check' run unmounting huge pages)
-=======
-      - uses: actions/checkout@v4
->>>>>>> 7abbd0d8
       - run: sudo docker run -i -v `pwd`:/odp --privileged --shm-size 8g -e CC="${{matrix.cc}}"
              -e CONF="${{matrix.conf}}" $CONTAINER_NAMESPACE/odp-ci-${OS}-${ARCH} /odp/scripts/ci/distcheck.sh || true
       - if: ${{ failure() }}
@@ -398,18 +327,6 @@
       - if: ${{ failure() }}
         uses: ./.github/actions/run-failure-log
 
-<<<<<<< HEAD
-=======
-  Run_scheduler_scalable:
-    runs-on: ubuntu-20.04
-    steps:
-      - uses: actions/checkout@v4
-      - run: sudo docker run -i -v `pwd`:/odp --privileged --shm-size 8g -e CC="${CC}" -e ARCH="${ARCH}"
-               -e CONF="${CONF}" -e ODP_SCHEDULER=scalable -e CI_SKIP=pktio_test_pktin_event_sched $CONTAINER_NAMESPACE/odp-ci-${OS}-${ARCH} /odp/scripts/ci/check.sh
-      - if: ${{ failure() }}
-        uses: ./.github/actions/run-failure-log
-
->>>>>>> 7abbd0d8
   Run_process_mode:
     runs-on: ubuntu-20.04
     steps:
@@ -420,21 +337,7 @@
       - if: ${{ failure() }}
         uses: ./.github/actions/run-failure-log
 
-<<<<<<< HEAD
   Run_default_timer:
-=======
-  Run_inline_timer:
-    runs-on: ubuntu-20.04
-    steps:
-      - uses: actions/checkout@v4
-      - run: sudo docker run -i -v `pwd`:/odp --privileged --shm-size 8g -e CC="${CC}" -e ARCH="${ARCH}"
-               -e CONF="${CONF}" -e ODP_CONFIG_FILE=/odp/platform/linux-generic/test/inline-timer.conf
-               $CONTAINER_NAMESPACE/odp-ci-${OS}-${ARCH} /odp/scripts/ci/check_inline_timer.sh
-      - if: ${{ failure() }}
-        uses: ./.github/actions/run-failure-log
-
-  Run_packet_align:
->>>>>>> 7abbd0d8
     runs-on: ubuntu-20.04
     steps:
       - uses: actions/checkout@v4
@@ -444,20 +347,7 @@
       - if: ${{ failure() }}
         uses: ./.github/actions/run-failure-log
 
-<<<<<<< HEAD
   Run_dpdk-21_11:
-=======
-  Run_dpdk-19_11:
-    runs-on: ubuntu-20.04
-    steps:
-      - uses: actions/checkout@v4
-      - run: sudo docker run -i -v `pwd`:/odp --privileged --shm-size 8g -e CC="${CC}" -e ARCH="${ARCH}"
-               -e CONF="${CONF}" $CONTAINER_NAMESPACE/odp-ci-${OS}-${ARCH}-dpdk_19.11 /odp/scripts/ci/check.sh
-      - if: ${{ failure() }}
-        uses: ./.github/actions/run-failure-log
-
-  Run_dpdk-20_11:
->>>>>>> 7abbd0d8
     runs-on: ubuntu-20.04
     steps:
       - uses: actions/checkout@v4
