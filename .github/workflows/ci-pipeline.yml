--- conflicted
+++ resolved
@@ -105,12 +105,10 @@
         run: sudo docker run -i -v `pwd`:/odp --privileged --shm-size 8g -e CC="${{matrix.compiler}}"
                -e CONF="${CONF}" $CONTAINER_NAMESPACE/odp-ci-${OS}-${ARCH} /odp/scripts/ci/build_${ARCH}.sh
 
-<<<<<<< HEAD
-=======
-  Build_armhf:
-    runs-on: ubuntu-18.04
-    env:
-      ARCH: armhf
+  Build_ppc64el:
+    runs-on: ubuntu-18.04
+    env:
+      ARCH: ppc64el
     strategy:
       fail-fast: false
       matrix:
@@ -118,61 +116,23 @@
         conf: ['', '--enable-abi-compat']
     steps:
       - uses: actions/checkout@v2
-      - run: sudo docker run -i -v `pwd`:/odp --privileged --shm-size 8g -e CC="${{matrix.cc}}"
-               -e CONF="${{matrix.conf}}" $CONTAINER_NAMESPACE/odp-ci-${OS}-${ARCH} /odp/scripts/ci/build_${ARCH}.sh
-
->>>>>>> f5beb393
-  Build_ppc64el:
-    runs-on: ubuntu-18.04
-    env:
-      ARCH: ppc64el
-    strategy:
-      fail-fast: false
-      matrix:
-<<<<<<< HEAD
-        conf: ['', '--disable-abi-compat']
-=======
+      - run: sudo docker run -i -v `pwd`:/odp --privileged --shm-size 8g -e CC="${CC}"
+               -e CONF="${{matrix.conf}}" $CONTAINER_NAMESPACE/odp-ci-${OS}-${ARCH} /odp/scripts/ci/build_${ARCH}.sh
+
+  Build_i386:
+    runs-on: ubuntu-18.04
+    env:
+      ARCH: i386
+    strategy:
+      fail-fast: false
+      matrix:
         cc: [gcc, clang]
         conf: ['', '--enable-abi-compat']
->>>>>>> f5beb393
-    steps:
-      - uses: actions/checkout@v2
-      - run: sudo docker run -i -v `pwd`:/odp --privileged --shm-size 8g -e CC="${CC}"
-               -e CONF="${{matrix.conf}}" $CONTAINER_NAMESPACE/odp-ci-${OS}-${ARCH} /odp/scripts/ci/build_${ARCH}.sh
-
-  Build_i386:
-    runs-on: ubuntu-18.04
-    env:
-      ARCH: i386
-    strategy:
-      fail-fast: false
-      matrix:
-        cc: [gcc, clang]
-        conf: ['', '--enable-abi-compat']
-    steps:
-      - uses: actions/checkout@v2
-      - run: sudo docker run -i -v `pwd`:/odp --privileged --shm-size 8g -e CC="${{matrix.cc}}"
-               -e CONF="${{matrix.conf}}" $CONTAINER_NAMESPACE/odp-ci-${OS}-${ARCH} /odp/scripts/ci/build_${ARCH}.sh
-
-<<<<<<< HEAD
-=======
-  Build_riscv64:
-    runs-on: ubuntu-18.04
-    env:
-      ARCH: riscv64
-      OS: ubuntu_20.04
-    strategy:
-      fail-fast: false
-      matrix:
-        cc: [gcc]
-        conf: ['', '--enable-abi-compat']
-    steps:
-      - uses: actions/checkout@v2
-      - run: sudo docker run -i -v `pwd`:/odp --privileged --shm-size 8g -e CC="${{matrix.cc}}"
-               -e CONF="${{matrix.conf}}" $CONTAINER_NAMESPACE/odp-ci-${OS}-${ARCH} /odp/scripts/ci/build_${ARCH}.sh
-
-
->>>>>>> f5beb393
+    steps:
+      - uses: actions/checkout@v2
+      - run: sudo docker run -i -v `pwd`:/odp --privileged --shm-size 8g -e CC="${{matrix.cc}}"
+               -e CONF="${{matrix.conf}}" $CONTAINER_NAMESPACE/odp-ci-${OS}-${ARCH} /odp/scripts/ci/build_${ARCH}.sh
+
   Build_OS:
     runs-on: ubuntu-18.04
     env:
@@ -262,11 +222,7 @@
       fail-fast: false
       matrix:
         cc: [gcc, clang]
-<<<<<<< HEAD
-        conf: ['', '--disable-abi-compat', '--enable-deprecated', '--disable-static-applications', '--disable-host-optimization', '--disable-host-optimization --disable-abi-compat', '--without-openssl --without-pcap']
-=======
-        conf: ['', '--enable-abi-compat', '--enable-deprecated', '--enable-dpdk-zero-copy --disable-static-applications', '--disable-host-optimization', '--disable-host-optimization --enable-abi-compat', '--without-openssl --without-pcap']
->>>>>>> f5beb393
+        conf: ['', '--enable-abi-compat', '--enable-deprecated', '--disable-static-applications', '--disable-host-optimization', '--disable-host-optimization --enable-abi-compat', '--without-openssl --without-pcap']
     steps:
       - uses: actions/checkout@v2
       - run: sudo docker run -i -v `pwd`:/odp --privileged --shm-size 8g -e CC="${{matrix.cc}}"
