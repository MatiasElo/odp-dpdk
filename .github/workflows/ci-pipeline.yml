name: CI x86_64

on: [push, pull_request]
env:
  ARCH: x86_64
  CC: gcc
  CONTAINER_NAMESPACE: ghcr.io/opendataplane/odp-docker-images
  OS: ubuntu_20.04

jobs:
  Checkpatch:
    runs-on: ubuntu-20.04
    steps:
    - uses: actions/checkout@v3
      with:
        fetch-depth: 0

    - name: Install dependencies
      run: |
        sudo apt update
        sudo apt install codespell

    - name: Check pull request
      if: github.event_name == 'pull_request'
      env:
        CHECKPATCH_COMMAND: ./scripts/checkpatch.pl
      uses: webispy/checkpatch-action@v8

    - name: Check push
      if: github.event_name == 'push' && github.ref != 'refs/heads/master'
      run: |
        AFTER=${{ github.event.after }}
        BEFORE=${{ github.event.before }}
        if [ -z "${BEFORE//0}" ] || [ -z "${AFTER//0}" ]; then
          COMMIT_RANGE=""
        else
          COMMIT_RANGE="${BEFORE}..${AFTER}"
        fi
        ./scripts/ci-checkpatches.sh ${COMMIT_RANGE}

  Documentation:
    runs-on: ubuntu-20.04
    steps:
    - uses: actions/checkout@v3

    - name: Install dependencies
      run: |
        sudo apt update
        sudo apt install doxygen asciidoctor libconfig-dev libssl-dev mscgen cmake graphviz libdpdk-dev
        sudo gem install asciidoctor
    - name: Build
      shell: bash
      run: |
        ./bootstrap
        ./configure --enable-user-guides
        pushd doc
        make
        popd
        touch ./doxygen.log
        # Doxygen does not trap on warnings, check for them here.
        make doxygen-doc 2>&1 | tee ./doxygen.log
        ! fgrep -rq warning ./doxygen.log

  Build:
    runs-on: ubuntu-20.04
    strategy:
      fail-fast: false
      matrix:
        cc: [gcc, clang]
        conf: ['', 'CFLAGS=-O3', 'CFLAGS=-O1', 'CFLAGS=-O0 --enable-debug=full', 'CFLAGS=-pedantic',
               '--enable-lto', '--enable-lto --enable-abi-compat', '--enable-pcapng-support']
        exclude:
          - cc: clang
            conf: '--enable-lto'
          - cc: clang
            conf: '--enable-lto --enable-abi-compat'
    steps:
      - uses: actions/checkout@v3
      - run: sudo docker run -i -v `pwd`:/odp --privileged --shm-size 8g -e CC="${{matrix.cc}}"
               -e CONF="${{matrix.conf}}" $CONTAINER_NAMESPACE/odp-ci-${OS}-${ARCH} /odp/scripts/ci/build_${ARCH}.sh
      - name: Failure log
        if: ${{ failure() }}
        run: find . -name config.log -exec cat {} \;

  Build_static_u22:
    runs-on: ubuntu-20.04
    env:
      OS: ubuntu_22.04
      CONF: "--disable-shared --without-openssl --without-pcap"
    strategy:
      fail-fast: false
      matrix:
        cc_ver: [9, 10, 11, 12]
        conf: ['', '--enable-lto']
    steps:
      - uses: actions/checkout@v3
      - run: sudo docker run -i -v `pwd`:/odp --privileged --shm-size 8g -e CC="gcc-${{matrix.cc_ver}}" -e CXX="g++-${{matrix.cc_ver}}"
               -e CONF="${CONF} ${{matrix.conf}}" $CONTAINER_NAMESPACE/odp-ci-${OS}-${ARCH}-static /odp/scripts/ci/build_static.sh
      - name: Failure log
        if: ${{ failure() }}
        run: find . -name config.log -exec cat {} \;

  Build_arm64:
    runs-on: ubuntu-20.04
    env:
      ARCH: arm64
      CONF: "--enable-dpdk-shared"
    strategy:
      fail-fast: false
      matrix:
        cc: [gcc, clang]
        conf: ['', '--enable-abi-compat', 'CFLAGS=-march=armv8.2-a', 'CFLAGS=-march=armv8-a+lse']
    steps:
      - uses: actions/checkout@v3
      - run: sudo docker run -i -v `pwd`:/odp --privileged --shm-size 8g -e CC="${{matrix.cc}}"
               -e CONF="${CONF} ${{matrix.conf}}" $CONTAINER_NAMESPACE/odp-ci-${OS}-${ARCH} /odp/scripts/ci/build_${ARCH}.sh
      - name: Failure log
        if: ${{ failure() }}
        run: find . -name config.log -exec cat {} \;

  Build_arm64_u18:
    runs-on: ubuntu-20.04
    env:
      ARCH: arm64
      OS: ubuntu_18.04
    strategy:
      fail-fast: false
      matrix:
        cc: [gcc, clang]
    steps:
      - uses: actions/checkout@v3
      - run: sudo docker run -i -v `pwd`:/odp --privileged --shm-size 8g -e CC="${{matrix.cc}}"
               -e CONF="${CONF}" $CONTAINER_NAMESPACE/odp-ci-${OS}-${ARCH} /odp/scripts/ci/build_${ARCH}.sh
      - name: Failure log
        if: ${{ failure() }}
        run: find . -name config.log -exec cat {} \;

  Build_ppc64el:
    runs-on: ubuntu-20.04
    env:
      ARCH: ppc64el
      CONF: "--enable-dpdk-shared"
    strategy:
      fail-fast: false
      matrix:
        conf: ['', '--enable-abi-compat']
    steps:
      - uses: actions/checkout@v3
      - run: sudo docker run -i -v `pwd`:/odp --privileged --shm-size 8g -e CC="${CC}"
               -e CONF="${CONF} ${{matrix.conf}}" $CONTAINER_NAMESPACE/odp-ci-${OS}-${ARCH} /odp/scripts/ci/build_${ARCH}.sh
      - name: Failure log
        if: ${{ failure() }}
        run: find . -name config.log -exec cat {} \;

  Build_i386:
    runs-on: ubuntu-20.04
    env:
      ARCH: i386
      OS: ubuntu_18.04
    strategy:
      fail-fast: false
      matrix:
        cc: [gcc, clang]
        conf: ['', '--enable-abi-compat']
    steps:
      - uses: actions/checkout@v3
      - run: sudo docker run -i -v `pwd`:/odp --privileged --shm-size 8g -e CC="${{matrix.cc}}"
               -e CONF="${{matrix.conf}}" $CONTAINER_NAMESPACE/odp-ci-${OS}-${ARCH} /odp/scripts/ci/build_${ARCH}.sh
      - name: Failure log
        if: ${{ failure() }}
        run: find . -name config.log -exec cat {} \;

  Build_OS:
    runs-on: ubuntu-20.04
    strategy:
      fail-fast: false
      matrix:
        cc: [gcc, clang]
        os: ['centos_7', 'rocky_linux_8']
        conf: ['--enable-abi-compat']
    steps:
      - uses: actions/checkout@v3
      - run: sudo docker run -i -v `pwd`:/odp --privileged --shm-size 8g -e CC="${{matrix.cc}}"
               -e CONF="${{matrix.conf}}" $CONTAINER_NAMESPACE/odp-ci-${{matrix.os}}-${ARCH} /odp/scripts/ci/build_${ARCH}.sh
      - name: Failure log
        if: ${{ failure() }}
        run: find . -name config.log -exec cat {} \;

  Build_gcc_u18:
    runs-on: ubuntu-20.04
    env:
      OS: ubuntu_18.04
    strategy:
      fail-fast: false
      matrix:
        cc_ver: [7, 8]
        conf: ['', '--enable-abi-compat']
    steps:
      - uses: actions/checkout@v3
      - run: sudo docker run -i -v `pwd`:/odp --privileged --shm-size 8g -e CC="gcc-${{matrix.cc_ver}}" -e CXX="g++-${{matrix.cc_ver}}"
               -e CONF="${{matrix.conf}}" $CONTAINER_NAMESPACE/odp-ci-${OS}-${ARCH} /odp/scripts/ci/build_${ARCH}.sh
      - name: Failure log
        if: ${{ failure() }}
        run: find . -name config.log -exec cat {} \;

  Build_gcc_u22:
    runs-on: ubuntu-20.04
    env:
      OS: ubuntu_22.04
    strategy:
      fail-fast: false
      matrix:
        cc_ver: [10, 11, 12]
        conf: ['', '--enable-abi-compat']
    steps:
      - uses: actions/checkout@v3
      - run: sudo docker run -i -v `pwd`:/odp --privileged --shm-size 8g -e CC="gcc-${{matrix.cc_ver}}" -e CXX="g++-${{matrix.cc_ver}}"
               -e CONF="${{matrix.conf}}" $CONTAINER_NAMESPACE/odp-ci-${OS}-${ARCH} /odp/scripts/ci/build_${ARCH}.sh
      - name: Failure log
        if: ${{ failure() }}
        run: find . -name config.log -exec cat {} \;

  Build_out-of-tree:
    runs-on: ubuntu-20.04
    steps:
    - uses: actions/checkout@v3
    - run: sudo docker run -i -v `pwd`:/odp --privileged --shm-size 8g -e CC="${CC}"
             -e CONF="${CONF}" $CONTAINER_NAMESPACE/odp-ci-${OS}-${ARCH} /odp/scripts/ci/out_of_tree.sh
    - name: Failure log
      if: ${{ failure() }}
      run: find . -name config.log -exec cat {} \;

  Build_linux-generic:
    runs-on: ubuntu-20.04
    env:
      CONF: "--with-platform=linux-generic"
    steps:
    - uses: actions/checkout@v3
    - run: sudo docker run -i -v `pwd`:/odp --privileged --shm-size 8g -e CC="${CC}" -e ODP_LIB_NAME="libodp-linux"
             -e CONF="${CONF}" $CONTAINER_NAMESPACE/odp-ci-${OS}-${ARCH} /odp/scripts/ci/build_${ARCH}.sh
    - name: Failure log
      if: ${{ failure() }}
      run: find . -name config.log -exec cat {} \;

  Run_coverage:
    runs-on: ubuntu-20.04
    steps:
      - uses: actions/checkout@v3
      - run: sudo docker run -i -v `pwd`:/odp --privileged --shm-size 8g -e CC="${CC}"
               -e CONF="${CONF}" $CONTAINER_NAMESPACE/odp-ci-${OS}-${ARCH} /odp/scripts/ci/coverage.sh
      - name: Failure log
        if: ${{ failure() }}
        run: find . -name "*.trs" | xargs grep -l '^.test-result. FAIL' | while read trs ; do echo FAILURE detected at $trs; cat ${trs%%.trs}.log ; done
      - name: Upload to Codecov
        uses: codecov/codecov-action@v3

  Run_distcheck:
    runs-on: ubuntu-20.04
    strategy:
      fail-fast: false
      matrix:
        conf: ['--enable-user-guides', '--enable-user-guides --enable-abi-compat']
    steps:
    - uses: actions/checkout@v3
    # Ignore distcheck failure (caused by the first 'make check' run unmounting huge pages)
    - run: sudo docker run -i -v `pwd`:/odp --privileged --shm-size 8g -e CC="${{matrix.cc}}"
             -e CONF="${{matrix.conf}}" $CONTAINER_NAMESPACE/odp-ci-${OS}-${ARCH} /odp/scripts/ci/distcheck.sh || true
    - name: Failure log
      if: ${{ failure() }}
      run: find . -name "*.trs" | xargs grep -l '^.test-result. FAIL' | while read trs ; do echo FAILURE detected at $trs; cat ${trs%%.trs}.log ; done

  Run:
    runs-on: ubuntu-20.04
    strategy:
      fail-fast: false
      matrix:
        cc: [gcc, clang]
        conf: ['', '--enable-abi-compat', '--enable-deprecated --enable-helper-deprecated --enable-debug=full',
<<<<<<< HEAD
               '--disable-static-applications',
               '--disable-host-optimization', '--disable-host-optimization --enable-abi-compat',
=======
               '--enable-dpdk-zero-copy --disable-static-applications',
               '--disable-host-optimization --enable-event-validation=warn',
               '--disable-host-optimization --enable-abi-compat',
>>>>>>> 30930db5
               '--without-openssl --without-pcap']
    steps:
      - uses: actions/checkout@v3
      - run: sudo docker run -i -v `pwd`:/odp --privileged --shm-size 8g -e CC="${{matrix.cc}}" -e ARCH="${ARCH}"
               -e CXX=g++-10 -e CONF="${{matrix.conf}}" $CONTAINER_NAMESPACE/odp-ci-${OS}-${ARCH} /odp/scripts/ci/check.sh
      - name: Failure log
        if: ${{ failure() }}
        run: find . -name "*.trs" | xargs grep -l '^.test-result. FAIL' | while read trs ; do echo FAILURE detected at $trs; cat ${trs%%.trs}.log ; done

  Run_OS:
    runs-on: ubuntu-20.04
    strategy:
      fail-fast: false
      matrix:
        cc: [gcc, clang]
        os: ['ubuntu_18.04', 'ubuntu_22.04-openssl']
    steps:
      - uses: actions/checkout@v3
      - run: sudo docker run -i -v `pwd`:/odp --privileged --shm-size 8g -e CC="${{matrix.cc}}" -e ARCH="${ARCH}"
               -e CONF="${CONF}" $CONTAINER_NAMESPACE/odp-ci-${{matrix.os}}-${ARCH} /odp/scripts/ci/check.sh
      - name: Failure log
        if: ${{ failure() }}
        run: find . -name "*.trs" | xargs grep -l '^.test-result. FAIL' | while read trs ; do echo FAILURE detected at $trs; cat ${trs%%.trs}.log ; done

  Run_sched_config:
    runs-on: ubuntu-20.04
    steps:
      - uses: actions/checkout@v3
      - run: sudo docker run -i -v `pwd`:/odp --privileged --shm-size 8g -e CC="${CC}" -e ARCH="${ARCH}"
               -e CONF="${CONF}" -e ODP_CONFIG_FILE=/odp/platform/linux-dpdk/test/sched-basic.conf $CONTAINER_NAMESPACE/odp-ci-${OS}-${ARCH} /odp/scripts/ci/check.sh
      - name: Failure log
        if: ${{ failure() }}
        run: find . -name "*.trs" | xargs grep -l '^.test-result. FAIL' | while read trs ; do echo FAILURE detected at $trs; cat ${trs%%.trs}.log ; done

  Run_stash_config:
    runs-on: ubuntu-20.04
    steps:
      - uses: actions/checkout@v3
      - run: sudo docker run -i -v `pwd`:/odp --privileged --shm-size 8g -e CC="${CC}" -e ARCH="${ARCH}"
               -e CONF="${CONF}" -e ODP_CONFIG_FILE=/odp/platform/linux-generic/test/stash-custom.conf $CONTAINER_NAMESPACE/odp-ci-${OS}-${ARCH} /odp/scripts/ci/check.sh
      - name: Failure log
        if: ${{ failure() }}
        run: find . -name "*.trs" | xargs grep -l '^.test-result. FAIL' | while read trs ; do echo FAILURE detected at $trs; cat ${trs%%.trs}.log ; done

  Run_scheduler_sp:
    runs-on: ubuntu-20.04
    steps:
      - uses: actions/checkout@v3
      - run: sudo docker run -i -v `pwd`:/odp --privileged --shm-size 8g -e CC="${CC}" -e ARCH="${ARCH}"
               -e CONF="${CONF}" -e ODP_SCHEDULER=sp $CONTAINER_NAMESPACE/odp-ci-${OS}-${ARCH} /odp/scripts/ci/check.sh
      - name: Failure log
        if: ${{ failure() }}
        run: find . -name "*.trs" | xargs grep -l '^.test-result. FAIL' | while read trs ; do echo FAILURE detected at $trs; cat ${trs%%.trs}.log ; done

  Run_process_mode:
    runs-on: ubuntu-20.04
    steps:
      - uses: actions/checkout@v3
      - run: sudo docker run -i -v `pwd`:/odp --privileged --shm-size 8g -e CC="${CC}" -e ARCH="${ARCH}"
               -e CONF="${CONF}" -e ODP_CONFIG_FILE=/odp/platform/linux-dpdk/test/process-mode.conf
               -e ODPH_PROC_MODE=1 $CONTAINER_NAMESPACE/odp-ci-${OS}-${ARCH} /odp/scripts/ci/check.sh
      - name: Failure log
        if: ${{ failure() }}
        run: find . -name "*.trs" | xargs grep -l '^.test-result. FAIL' | while read trs ; do echo FAILURE detected at $trs; cat ${trs%%.trs}.log ; done

  Run_alternate_timer:
    runs-on: ubuntu-20.04
    steps:
      - uses: actions/checkout@v3
      - run: sudo docker run -i -v `pwd`:/odp --privileged --shm-size 8g -e CC="${CC}" -e ARCH="${ARCH}"
               -e ODP_CONFIG_FILE=/odp/platform/linux-dpdk/test/alternate-timer.conf
               -e CONF="${CONF}" $CONTAINER_NAMESPACE/odp-ci-${OS}-${ARCH} /odp/scripts/ci/check.sh
      - name: Failure log
        if: ${{ failure() }}
        run: find . -name "*.trs" | xargs grep -l '^.test-result. FAIL' | while read trs ; do echo FAILURE detected at $trs; cat ${trs%%.trs}.log ; done

  Run_dpdk-20_11:
    runs-on: ubuntu-20.04
    steps:
      - uses: actions/checkout@v3
      - run: sudo docker run -i -v `pwd`:/odp --privileged --shm-size 8g -e CC="${CC}" -e ARCH="${ARCH}"
               -e CONF="${CONF}" $CONTAINER_NAMESPACE/odp-ci-${OS}-${ARCH}-dpdk_20.11 /odp/scripts/ci/check.sh
      - name: Failure log
        if: ${{ failure() }}
        run: find . -name "*.trs" | xargs grep -l '^.test-result. FAIL' | while read trs ; do echo FAILURE detected at $trs; cat ${trs%%.trs}.log ; done

  Run_dpdk-21_11:
    runs-on: ubuntu-20.04
    steps:
      - uses: actions/checkout@v3
      - run: sudo docker run -i -v `pwd`:/odp --privileged --shm-size 8g -e CC="${CC}" -e ARCH="${ARCH}"
               -e CONF="${CONF}" $CONTAINER_NAMESPACE/odp-ci-${OS}-${ARCH}-dpdk_21.11 /odp/scripts/ci/check.sh
      - name: Failure log
        if: ${{ failure() }}
        run: find . -name "*.trs" | xargs grep -l '^.test-result. FAIL' | while read trs ; do echo FAILURE detected at $trs; cat ${trs%%.trs}.log ; done

  Run_crypto:
    runs-on: ubuntu-20.04
    strategy:
      fail-fast: false
      matrix:
        driver: [crypto_aesni_mb, crypto_aesni_gcm]
    steps:
      - uses: actions/checkout@v3
      - run: sudo docker run -i -v `pwd`:/odp --privileged --shm-size 8g -e CC="${CC}" -e ARCH="${ARCH}"
               -e CONF="${CONF}" -e ODP_PLATFORM_PARAMS="--vdev=${{matrix.driver}}"
               -e ODP_CONFIG_FILE=/odp/platform/linux-dpdk/test/crypto.conf
               $CONTAINER_NAMESPACE/odp-ci-${OS}-${ARCH} /odp/scripts/ci/check_validation.sh
      - name: Failure log
        if: ${{ failure() }}
        run: find . -name "*.trs" | xargs grep -l '^.test-result. FAIL' | while read trs ; do echo FAILURE detected at $trs; cat ${trs%%.trs}.log ; done<|MERGE_RESOLUTION|>--- conflicted
+++ resolved
@@ -276,14 +276,9 @@
       matrix:
         cc: [gcc, clang]
         conf: ['', '--enable-abi-compat', '--enable-deprecated --enable-helper-deprecated --enable-debug=full',
-<<<<<<< HEAD
                '--disable-static-applications',
-               '--disable-host-optimization', '--disable-host-optimization --enable-abi-compat',
-=======
-               '--enable-dpdk-zero-copy --disable-static-applications',
                '--disable-host-optimization --enable-event-validation=warn',
                '--disable-host-optimization --enable-abi-compat',
->>>>>>> 30930db5
                '--without-openssl --without-pcap']
     steps:
       - uses: actions/checkout@v3
@@ -323,7 +318,7 @@
     steps:
       - uses: actions/checkout@v3
       - run: sudo docker run -i -v `pwd`:/odp --privileged --shm-size 8g -e CC="${CC}" -e ARCH="${ARCH}"
-               -e CONF="${CONF}" -e ODP_CONFIG_FILE=/odp/platform/linux-generic/test/stash-custom.conf $CONTAINER_NAMESPACE/odp-ci-${OS}-${ARCH} /odp/scripts/ci/check.sh
+               -e CONF="${CONF}" -e ODP_CONFIG_FILE=/odp/platform/linux-dpdk/test/stash-custom.conf $CONTAINER_NAMESPACE/odp-ci-${OS}-${ARCH} /odp/scripts/ci/check.sh
       - name: Failure log
         if: ${{ failure() }}
         run: find . -name "*.trs" | xargs grep -l '^.test-result. FAIL' | while read trs ; do echo FAILURE detected at $trs; cat ${trs%%.trs}.log ; done
