--- conflicted
+++ resolved
@@ -160,11 +160,7 @@
         if: ${{ failure() }}
         run: find . -name config.log -exec cat {} \;
 
-<<<<<<< HEAD
   Build_ppc64el:
-=======
-  Build_armhf:
->>>>>>> c93e0cfd
     runs-on: ubuntu-20.04
     env:
       ARCH: ppc64el
@@ -180,11 +176,7 @@
         if: ${{ failure() }}
         run: find . -name config.log -exec cat {} \;
 
-<<<<<<< HEAD
   Build_i386:
-=======
-  Build_ppc64el:
->>>>>>> c93e0cfd
     runs-on: ubuntu-20.04
     env:
       ARCH: i386
@@ -201,15 +193,8 @@
         if: ${{ failure() }}
         run: find . -name config.log -exec cat {} \;
 
-<<<<<<< HEAD
   Build_OS:
     runs-on: ubuntu-20.04
-=======
-  Build_i386:
-    runs-on: ubuntu-20.04
-    env:
-      ARCH: i386
->>>>>>> c93e0cfd
     strategy:
       fail-fast: false
       matrix:
@@ -224,11 +209,7 @@
         if: ${{ failure() }}
         run: find . -name config.log -exec cat {} \;
 
-<<<<<<< HEAD
   Build_gcc_u20:
-=======
-  Build_riscv64:
->>>>>>> c93e0cfd
     runs-on: ubuntu-20.04
     env:
       OS: ubuntu_20.04
@@ -245,42 +226,6 @@
         if: ${{ failure() }}
         run: find . -name config.log -exec cat {} \;
 
-<<<<<<< HEAD
-=======
-  Build_OS:
-    runs-on: ubuntu-20.04
-    strategy:
-      fail-fast: false
-      matrix:
-        cc: [gcc, clang]
-        os: ['centos_7', 'rocky_linux_8']
-        conf: ['--enable-abi-compat']
-    steps:
-      - uses: actions/checkout@v2
-      - run: sudo docker run -i -v `pwd`:/odp --privileged --shm-size 8g -e CC="${{matrix.cc}}"
-               -e CONF="${{matrix.conf}}" $CONTAINER_NAMESPACE/odp-ci-${{matrix.os}}-${ARCH} /odp/scripts/ci/build_${ARCH}.sh
-      - name: Failure log
-        if: ${{ failure() }}
-        run: find . -name config.log -exec cat {} \;
-
-  Build_gcc_u20:
-    runs-on: ubuntu-20.04
-    env:
-      OS: ubuntu_20.04
-    strategy:
-      fail-fast: false
-      matrix:
-        cc_ver: [9]
-        conf: ['', '--enable-abi-compat']
-    steps:
-      - uses: actions/checkout@v2
-      - run: sudo docker run -i -v `pwd`:/odp --privileged --shm-size 8g -e CC="gcc-${{matrix.cc_ver}}" -e CXX="g++-${{matrix.cc_ver}}"
-               -e CONF="${{matrix.conf}}" $CONTAINER_NAMESPACE/odp-ci-${OS}-${ARCH} /odp/scripts/ci/build_${ARCH}.sh
-      - name: Failure log
-        if: ${{ failure() }}
-        run: find . -name config.log -exec cat {} \;
-
->>>>>>> c93e0cfd
   Build_gcc_u22:
     runs-on: ubuntu-20.04
     env:
@@ -308,11 +253,7 @@
       if: ${{ failure() }}
       run: find . -name config.log -exec cat {} \;
 
-<<<<<<< HEAD
   Build_linux-generic:
-=======
-  Build_XDP:
->>>>>>> c93e0cfd
     runs-on: ubuntu-20.04
     env:
       CONF: "--with-platform=linux-generic"
@@ -404,34 +345,8 @@
         if: ${{ failure() }}
         run: find . -name "*.trs" | xargs grep -l '^.test-result. FAIL' | while read trs ; do echo FAILURE detected at $trs; cat ${trs%%.trs}.log ; done
 
-<<<<<<< HEAD
   Run_process_mode:
     runs-on: ubuntu-20.04
-=======
-  Run_scheduler_scalable:
-    runs-on: ubuntu-20.04
-    steps:
-      - uses: actions/checkout@v2
-      - run: sudo docker run -i -v `pwd`:/odp --privileged --shm-size 8g -e CC="${CC}" -e ARCH="${ARCH}"
-               -e CONF="${CONF}" -e ODP_SCHEDULER=scalable -e CI_SKIP=pktio_test_pktin_event_sched $CONTAINER_NAMESPACE/odp-ci-${OS}-${ARCH} /odp/scripts/ci/check.sh
-      - name: Failure log
-        if: ${{ failure() }}
-        run: find . -name "*.trs" | xargs grep -l '^.test-result. FAIL' | while read trs ; do echo FAILURE detected at $trs; cat ${trs%%.trs}.log ; done
-
-  Run_process_mode:
-    runs-on: ubuntu-20.04
-    steps:
-      - uses: actions/checkout@v2
-      - run: sudo docker run -i -v `pwd`:/odp --privileged --shm-size 8g -e CC="${CC}" -e ARCH="${ARCH}"
-               -e CONF="${CONF}" -e ODP_CONFIG_FILE=/odp/platform/linux-generic/test/process-mode.conf
-               -e ODPH_PROC_MODE=1 $CONTAINER_NAMESPACE/odp-ci-${OS}-${ARCH} /odp/scripts/ci/check.sh
-      - name: Failure log
-        if: ${{ failure() }}
-        run: find . -name "*.trs" | xargs grep -l '^.test-result. FAIL' | while read trs ; do echo FAILURE detected at $trs; cat ${trs%%.trs}.log ; done
-
-  Run_inline_timer:
-    runs-on: ubuntu-20.04
->>>>>>> c93e0cfd
     steps:
       - uses: actions/checkout@v2
       - run: sudo docker run -i -v `pwd`:/odp --privileged --shm-size 8g -e CC="${CC}" -e ARCH="${ARCH}"
@@ -440,11 +355,7 @@
         if: ${{ failure() }}
         run: find . -name "*.trs" | xargs grep -l '^.test-result. FAIL' | while read trs ; do echo FAILURE detected at $trs; cat ${trs%%.trs}.log ; done
 
-<<<<<<< HEAD
   Run_alternate_timer:
-=======
-  Run_packet_align:
->>>>>>> c93e0cfd
     runs-on: ubuntu-20.04
     steps:
       - uses: actions/checkout@v2
@@ -479,17 +390,10 @@
         if: ${{ failure() }}
         run: find . -name "*.trs" | xargs grep -l '^.test-result. FAIL' | while read trs ; do echo FAILURE detected at $trs; cat ${trs%%.trs}.log ; done
 
-<<<<<<< HEAD
   Run_crypto:
     runs-on: ubuntu-20.04
     env:
       OS: ubuntu_20.04
-=======
-  Run_netmap:
-    runs-on: ubuntu-20.04
-    env:
-      NETMAP_TAG: a315cf3f
->>>>>>> c93e0cfd
     strategy:
       fail-fast: false
       matrix:
