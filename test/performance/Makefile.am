--- conflicted
+++ resolved
@@ -14,13 +14,8 @@
 	      odp_pktio_perf \
 	      odp_pool_perf \
 	      odp_queue_perf \
-<<<<<<< HEAD
+	      odp_stash_perf \
 	      odp_random
-=======
-	      odp_stash_perf \
-	      odp_random \
-	      odp_stress
->>>>>>> 14915c20
 
 COMPILE_ONLY = odp_cpu_bench \
 	       odp_crypto \
