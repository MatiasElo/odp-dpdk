/* Copyright (c) 2014, Linaro Limited
 * All rights reserved.
 *
 * SPDX-License-Identifier:     BSD-3-Clause
 */

/**
 * @file
 *
 * @example odp_l2fwd.c  ODP basic forwarding application
 */

/** enable strtok */
#ifndef _GNU_SOURCE
#define _GNU_SOURCE
#endif

#include <stdlib.h>
#include <getopt.h>
#include <unistd.h>
#include <errno.h>

#include <test_debug.h>

#include <odp.h>
#include <odp/helper/linux.h>
#include <odp/helper/eth.h>
#include <odp/helper/ip.h>

/** @def MAX_WORKERS
 * @brief Maximum number of worker threads
 */
#define MAX_WORKERS            32

/** @def SHM_PKT_POOL_SIZE
 * @brief Size of the shared memory block
 */
#define SHM_PKT_POOL_SIZE      8192

/** @def SHM_PKT_POOL_BUF_SIZE
 * @brief Buffer size of the packet pool buffer
 */
#define SHM_PKT_POOL_BUF_SIZE  1856

/** @def MAX_PKT_BURST
 * @brief Maximum number of packet in a burst
 */
#define MAX_PKT_BURST          32

/** Maximum number of pktio queues per interface */
#define MAX_QUEUES             32

/** Maximum number of pktio interfaces */
#define MAX_PKTIOS             8

/**
 * Packet input mode
 */
typedef enum pkt_in_mode_t {
	DIRECT_RECV,
	PLAIN_QUEUE,
	SCHED_PARALLEL,
	SCHED_ATOMIC,
	SCHED_ORDERED,
} pkt_in_mode_t;

/** Get rid of path in filename - only for unix-type paths using '/' */
#define NO_PATH(file_name) (strrchr((file_name), '/') ? \
			    strrchr((file_name), '/') + 1 : (file_name))
/**
 * Parsed command line application arguments
 */
typedef struct {
	int cpu_count;
	int if_count;		/**< Number of interfaces to be used */
	int num_workers;	/**< Number of worker threads */
	char **if_names;	/**< Array of pointers to interface names */
	pkt_in_mode_t mode;	/**< Packet input mode */
	int time;		/**< Time in seconds to run. */
	int accuracy;		/**< Number of seconds to get and print statistics */
	char *if_str;		/**< Storage for interface names */
	int dst_change;		/**< Change destination eth addresses */
	int src_change;		/**< Change source eth addresses */
	int error_check;        /**< Check packet errors */
} appl_args_t;

static int exit_threads;	/**< Break workers loop if set to 1 */

/**
 * Statistics
 */
typedef union {
	struct {
		/** Number of forwarded packets */
		uint64_t packets;
		/** Packets dropped due to receive error */
		uint64_t rx_drops;
		/** Packets dropped due to transmit error */
		uint64_t tx_drops;
	} s;

	uint8_t padding[ODP_CACHE_LINE_SIZE];
} stats_t ODP_ALIGNED_CACHE;

/**
 * Thread specific arguments
 */
typedef struct thread_args_t {
	int thr_idx;
	int num_pktio;

	struct {
		odp_pktio_t rx_pktio;
		odp_pktio_t tx_pktio;
		odp_pktin_queue_t pktin;
		odp_pktout_queue_t pktout;
		odp_queue_t rx_queue;
		int rx_idx;
		int tx_idx;
		int rx_queue_idx;
		int tx_queue_idx;
	} pktio[MAX_PKTIOS];

	stats_t *stats;	/**< Pointer to per thread stats */
} thread_args_t;

/**
 * Grouping of all global data
 */
typedef struct {
	/** Per thread packet stats */
	stats_t stats[MAX_WORKERS];
	/** Application (parsed) arguments */
	appl_args_t appl;
	/** Thread specific arguments */
	thread_args_t thread[MAX_WORKERS];
	/** Table of port ethernet addresses */
	odph_ethaddr_t port_eth_addr[MAX_PKTIOS];
	/** Table of dst ethernet addresses */
	odph_ethaddr_t dst_eth_addr[MAX_PKTIOS];
	/** Table of dst ports */
	int dst_port[MAX_PKTIOS];
	/** Table of pktio handles */
	struct {
		odp_pktio_t pktio;
		odp_pktin_queue_t pktin[MAX_QUEUES];
		odp_pktout_queue_t pktout[MAX_QUEUES];
		odp_queue_t rx_q[MAX_QUEUES];
		int num_rx_thr;
		int num_tx_thr;
		int num_rx_queue;
		int num_tx_queue;
		int next_rx_queue;
		int next_tx_queue;
	} pktios[MAX_PKTIOS];
} args_t;

/** Global pointer to args */
static args_t *gbl_args;
/** Global barrier to synchronize main and workers */
static odp_barrier_t barrier;

/**
 * Lookup the destination port for a given packet
 *
 * @param pkt  ODP packet handle
 */
static inline int lookup_dest_port(odp_packet_t pkt)
{
	int i, src_idx;
	odp_pktio_t pktio_src;

	pktio_src = odp_packet_input(pkt);

	for (src_idx = -1, i = 0; gbl_args->pktios[i].pktio
				  != ODP_PKTIO_INVALID; ++i)
		if (gbl_args->pktios[i].pktio == pktio_src)
			src_idx = i;

	if (src_idx == -1)
		LOG_ABORT("Failed to determine pktio input\n");

	return gbl_args->dst_port[src_idx];
}

/**
 * Drop packets which input parsing marked as containing errors.
 *
 * Frees packets with error and modifies pkt_tbl[] to only contain packets with
 * no detected errors.
 *
 * @param pkt_tbl  Array of packets
 * @param num      Number of packets in pkt_tbl[]
 *
 * @return Number of packets dropped
 */
static inline int drop_err_pkts(odp_packet_t pkt_tbl[], unsigned num)
{
	odp_packet_t pkt;
	unsigned dropped = 0;
	unsigned i, j;

	for (i = 0, j = 0; i < num; ++i) {
		pkt = pkt_tbl[i];

		if (odp_unlikely(odp_packet_has_error(pkt))) {
			odp_packet_free(pkt); /* Drop */
			dropped++;
		} else if (odp_unlikely(i != j++)) {
			pkt_tbl[j - 1] = pkt;
		}
	}

	return dropped;
}

/**
 * Fill packets' eth addresses according to the destination port
 *
 * @param pkt_tbl  Array of packets
 * @param num      Number of packets in the array
 * @param dst_port Destination port
 */
static inline void fill_eth_addrs(odp_packet_t pkt_tbl[],
				  unsigned num, int dst_port)
{
	odp_packet_t pkt;
	odph_ethhdr_t *eth;
	unsigned i;

	if (!gbl_args->appl.dst_change && !gbl_args->appl.src_change)
		return;

	for (i = 0; i < num; ++i) {
		pkt = pkt_tbl[i];
		if (odp_packet_has_eth(pkt)) {
			eth = (odph_ethhdr_t *)odp_packet_l2_ptr(pkt, NULL);

			if (gbl_args->appl.src_change)
				eth->src = gbl_args->port_eth_addr[dst_port];

			if (gbl_args->appl.dst_change)
				eth->dst = gbl_args->dst_eth_addr[dst_port];
		}
	}
}

/**
 * Packet IO worker thread using scheduled queues
 *
 * @param arg  thread arguments of type 'thread_args_t *'
 */
static void *run_worker_sched_mode(void *arg)
{
	odp_event_t  ev_tbl[MAX_PKT_BURST];
	odp_packet_t pkt_tbl[MAX_PKT_BURST];
	int pkts;
	int thr;
	uint64_t wait;
	int dst_idx;
	int thr_idx;
	int i;
	odp_pktout_queue_t pktout[MAX_PKTIOS];
	thread_args_t *thr_args = arg;
	stats_t *stats = thr_args->stats;

	thr = odp_thread_id();
	thr_idx = thr_args->thr_idx;

	memset(pktout, 0, sizeof(pktout));
	for (i = 0; i < gbl_args->appl.if_count; i++) {
		if (gbl_args->pktios[i].num_tx_queue ==
		    gbl_args->appl.num_workers)
			pktout[i] = gbl_args->pktios[i].pktout[thr_idx];
		else if (gbl_args->pktios[i].num_tx_queue == 1)
			pktout[i] = gbl_args->pktios[i].pktout[0];
		else
			LOG_ABORT("Bad number of output queues %i\n", i);
	}

	printf("[%02i] SCHEDULED QUEUE mode\n", thr);
	odp_barrier_wait(&barrier);

	wait = odp_schedule_wait_time(ODP_TIME_MSEC_IN_NS * 100);

	/* Loop packets */
	while (!exit_threads) {
		int sent;
		unsigned tx_drops;

		pkts = odp_schedule_multi(NULL, wait, ev_tbl, MAX_PKT_BURST);

		if (pkts <= 0)
			continue;

		for (i = 0; i < pkts; i++)
			pkt_tbl[i] = odp_packet_from_event(ev_tbl[i]);

		if (gbl_args->appl.error_check) {
			int rx_drops;

			/* Drop packets with errors */
			rx_drops = drop_err_pkts(pkt_tbl, pkts);

			if (odp_unlikely(rx_drops)) {
				stats->s.rx_drops += rx_drops;
				if (pkts == rx_drops)
					continue;

				pkts -= rx_drops;
			}
		}

		/* packets from the same queue are from the same interface */
		dst_idx = lookup_dest_port(pkt_tbl[0]);
		fill_eth_addrs(pkt_tbl, pkts, dst_idx);
		sent = odp_pktio_send_queue(pktout[dst_idx], pkt_tbl, pkts);

		sent     = odp_unlikely(sent < 0) ? 0 : sent;
		tx_drops = pkts - sent;

		if (odp_unlikely(tx_drops)) {
			stats->s.tx_drops += tx_drops;

			/* Drop rejected packets */
			for (i = sent; i < pkts; i++)
				odp_packet_free(pkt_tbl[i]);
		}

		stats->s.packets += pkts;
	}

	/* Make sure that latest stat writes are visible to other threads */
	odp_mb_full();

	return NULL;
}

/**
 * Packet IO worker thread using plain queues
 *
 * @param arg  thread arguments of type 'thread_args_t *'
 */
static void *run_worker_plain_queue_mode(void *arg)
{
	int thr;
	int pkts;
	odp_packet_t pkt_tbl[MAX_PKT_BURST];
	int dst_idx, num_pktio;
	odp_queue_t queue;
	odp_pktout_queue_t pktout;
	int pktio = 0;
	thread_args_t *thr_args = arg;
	stats_t *stats = thr_args->stats;

	thr = odp_thread_id();

	num_pktio = thr_args->num_pktio;
	dst_idx   = thr_args->pktio[pktio].tx_idx;
	queue     = thr_args->pktio[pktio].rx_queue;
	pktout    = thr_args->pktio[pktio].pktout;

	printf("[%02i] num pktios %i, PLAIN QUEUE mode\n", thr, num_pktio);
	odp_barrier_wait(&barrier);

	/* Loop packets */
	while (!exit_threads) {
		int sent;
		unsigned tx_drops;
		odp_event_t event[MAX_PKT_BURST];
		int i;
<<<<<<< HEAD

		if (num_pktio > 1) {
			dst_idx   = thr_args->pktio[pktio].tx_idx;
			queue     = thr_args->pktio[pktio].rx_queue;
			pktout    = thr_args->pktio[pktio].pktout;
			pktio++;
			if (pktio == num_pktio)
				pktio = 0;
		}
=======
>>>>>>> bbd5ac81

		pkts = odp_queue_deq_multi(queue, event, MAX_PKT_BURST);
		if (odp_unlikely(pkts <= 0))
			continue;

		for (i = 0; i < pkts; i++)
			pkt_tbl[i] = odp_packet_from_event(event[i]);

		if (gbl_args->appl.error_check) {
			int rx_drops;

			/* Drop packets with errors */
			rx_drops = drop_err_pkts(pkt_tbl, pkts);

			if (odp_unlikely(rx_drops)) {
				stats->s.rx_drops += rx_drops;
				if (pkts == rx_drops)
					continue;

				pkts -= rx_drops;
			}
		}

		fill_eth_addrs(pkt_tbl, pkts, dst_idx);

		sent = odp_pktio_send_queue(pktout, pkt_tbl, pkts);

		sent     = odp_unlikely(sent < 0) ? 0 : sent;
		tx_drops = pkts - sent;

		if (odp_unlikely(tx_drops)) {
			int i;

			stats->s.tx_drops += tx_drops;

			/* Drop rejected packets */
			for (i = sent; i < pkts; i++)
				odp_packet_free(pkt_tbl[i]);
		}

		stats->s.packets += pkts;
<<<<<<< HEAD
=======

		if (num_pktio > 1) {
			dst_idx   = thr_args->pktio[pktio].tx_idx;
			queue     = thr_args->pktio[pktio].rx_queue;
			pktout    = thr_args->pktio[pktio].pktout;
			pktio++;
			if (pktio == num_pktio)
				pktio = 0;
		}
>>>>>>> bbd5ac81
	}

	/* Make sure that latest stat writes are visible to other threads */
	odp_mb_full();

	return NULL;
}

/**
 * Packet IO worker thread accessing IO resources directly
 *
 * @param arg  thread arguments of type 'thread_args_t *'
 */
static void *run_worker_direct_mode(void *arg)
{
	int thr;
	int pkts;
	odp_packet_t pkt_tbl[MAX_PKT_BURST];
	int dst_idx, num_pktio;
	odp_pktin_queue_t pktin;
	odp_pktout_queue_t pktout;
	int pktio = 0;
	thread_args_t *thr_args = arg;
	stats_t *stats = thr_args->stats;

	thr = odp_thread_id();

	num_pktio = thr_args->num_pktio;
	dst_idx   = thr_args->pktio[pktio].tx_idx;
	pktin     = thr_args->pktio[pktio].pktin;
	pktout    = thr_args->pktio[pktio].pktout;

	printf("[%02i] num pktios %i, DIRECT RECV mode\n", thr, num_pktio);
	odp_barrier_wait(&barrier);

	/* Loop packets */
	while (!exit_threads) {
		int sent;
		unsigned tx_drops;

<<<<<<< HEAD
		if (num_pktio > 1) {
			dst_idx   = thr_args->pktio[pktio].tx_idx;
			pktin     = thr_args->pktio[pktio].pktin;
			pktout    = thr_args->pktio[pktio].pktout;
			pktio++;
			if (pktio == num_pktio)
				pktio = 0;
		}

=======
>>>>>>> bbd5ac81
		pkts = odp_pktio_recv_queue(pktin, pkt_tbl, MAX_PKT_BURST);
		if (odp_unlikely(pkts <= 0))
			continue;

		if (gbl_args->appl.error_check) {
			int rx_drops;

			/* Drop packets with errors */
			rx_drops = drop_err_pkts(pkt_tbl, pkts);

			if (odp_unlikely(rx_drops)) {
				stats->s.rx_drops += rx_drops;
				if (pkts == rx_drops)
					continue;

				pkts -= rx_drops;
			}
		}

		fill_eth_addrs(pkt_tbl, pkts, dst_idx);

		sent = odp_pktio_send_queue(pktout, pkt_tbl, pkts);

		sent     = odp_unlikely(sent < 0) ? 0 : sent;
		tx_drops = pkts - sent;

		if (odp_unlikely(tx_drops)) {
			int i;

			stats->s.tx_drops += tx_drops;

			/* Drop rejected packets */
			for (i = sent; i < pkts; i++)
				odp_packet_free(pkt_tbl[i]);
		}

		stats->s.packets += pkts;

		if (num_pktio > 1) {
			dst_idx   = thr_args->pktio[pktio].tx_idx;
			pktin     = thr_args->pktio[pktio].pktin;
			pktout    = thr_args->pktio[pktio].pktout;
			pktio++;
			if (pktio == num_pktio)
				pktio = 0;
		}

	}

	/* Make sure that latest stat writes are visible to other threads */
	odp_mb_full();

	return NULL;
}

/**
 * Create a pktio handle, optionally associating a default input queue.
 *
 * @param dev   Name of device to open
 * @param index Pktio index
 * @param pool  Pool to associate with device for packet RX/TX
 *
 * @retval 0 on success
 * @retval -1 on failure
 */
static int create_pktio(const char *dev, int idx, int num_rx, int num_tx,
			odp_pool_t pool)
{
	odp_pktio_t pktio;
	odp_pktio_param_t pktio_param;
	odp_schedule_sync_t  sync_mode;
	odp_pktio_capability_t capa;
	odp_pktin_queue_param_t in_queue_param;
	odp_pktout_queue_param_t out_queue_param;
	odp_pktio_op_mode_t mode_rx = ODP_PKTIO_OP_MT_UNSAFE;
	odp_pktio_op_mode_t mode_tx = ODP_PKTIO_OP_MT_UNSAFE;

	odp_pktio_param_init(&pktio_param);

	if (gbl_args->appl.mode == DIRECT_RECV) {
		pktio_param.in_mode = ODP_PKTIN_MODE_DIRECT;
		pktio_param.out_mode = ODP_PKTOUT_MODE_DIRECT;
	} else if (gbl_args->appl.mode == PLAIN_QUEUE) {
		pktio_param.in_mode = ODP_PKTIN_MODE_QUEUE;
		pktio_param.out_mode = ODP_PKTOUT_MODE_DIRECT;
	} else {
		pktio_param.in_mode = ODP_PKTIN_MODE_SCHED;
		pktio_param.out_mode = ODP_PKTOUT_MODE_DIRECT;
	}

	pktio = odp_pktio_open(dev, pool, &pktio_param);
	if (pktio == ODP_PKTIO_INVALID) {
		LOG_ERR("Error: failed to open %s\n", dev);
		return -1;
	}

	printf("created pktio %" PRIu64 " (%s)\n",
	       odp_pktio_to_u64(pktio), dev);

	if (odp_pktio_capability(pktio, &capa)) {
		LOG_ERR("Error: capability query failed %s\n", dev);
		return -1;
	}

	if (num_rx > (int)capa.max_input_queues) {
		printf("Sharing %i input queues between %i workers\n",
		       capa.max_input_queues, num_rx);
		num_rx = capa.max_input_queues;
		mode_rx = ODP_PKTIO_OP_MT;
	}

	odp_pktin_queue_param_init(&in_queue_param);
	odp_pktout_queue_param_init(&out_queue_param);

	if (gbl_args->appl.mode == DIRECT_RECV ||
	    gbl_args->appl.mode == PLAIN_QUEUE) {

		if (num_tx > (int)capa.max_output_queues) {
			printf("Sharing %i output queues between %i workers\n",
			       capa.max_output_queues, num_tx);
			num_tx = capa.max_output_queues;
			mode_tx = ODP_PKTIO_OP_MT;
		}

		in_queue_param.op_mode = mode_rx;
		in_queue_param.hash_enable = 1;
		in_queue_param.hash_proto.proto.ipv4_udp = 1;
		in_queue_param.num_queues  = num_rx;

		if (odp_pktin_queue_config(pktio, &in_queue_param)) {
			LOG_ERR("Error: input queue config failed %s\n", dev);
			return -1;
		}

		out_queue_param.op_mode = mode_tx;
		out_queue_param.num_queues  = num_tx;

		if (odp_pktout_queue_config(pktio, &out_queue_param)) {
			LOG_ERR("Error: output queue config failed %s\n", dev);
			return -1;
		}

		if (gbl_args->appl.mode == DIRECT_RECV) {
			if (odp_pktin_queue(pktio, gbl_args->pktios[idx].pktin,
					    num_rx) != num_rx) {
				LOG_ERR("Error: pktin queue query failed %s\n",
					dev);
				return -1;
			}
		} else { /* PLAIN QUEUE */
			if (odp_pktin_event_queue(pktio,
						  gbl_args->pktios[idx].rx_q,
						  num_rx) != num_rx) {
				LOG_ERR("Error: input queue query failed %s\n",
					dev);
				return -1;
			}
		}

		if (odp_pktout_queue(pktio, gbl_args->pktios[idx].pktout,
				     num_tx) != num_tx) {
			LOG_ERR("Error: pktout queue query failed %s\n", dev);
			return -1;
		}

		printf("created %i input and %i output queues on (%s)\n",
		       num_rx, num_tx, dev);

		gbl_args->pktios[idx].num_rx_queue = num_rx;
		gbl_args->pktios[idx].num_tx_queue = num_tx;
		gbl_args->pktios[idx].pktio  = pktio;

		return 0;
	}

	if (num_tx > (int)capa.max_output_queues) {
		printf("Sharing 1 output queue between %i workers\n",
		       num_tx);
		num_tx = 1;
		mode_tx = ODP_PKTIO_OP_MT;
	}

	if (gbl_args->appl.mode == SCHED_ATOMIC)
		sync_mode = ODP_SCHED_SYNC_ATOMIC;
	else if (gbl_args->appl.mode == SCHED_ORDERED)
		sync_mode = ODP_SCHED_SYNC_ORDERED;
	else
		sync_mode = ODP_SCHED_SYNC_PARALLEL;

	in_queue_param.hash_enable = 1;
	in_queue_param.hash_proto.proto.ipv4_udp = 1;
	in_queue_param.num_queues  = num_rx;
	in_queue_param.queue_param.sched.prio  = ODP_SCHED_PRIO_DEFAULT;
	in_queue_param.queue_param.sched.sync  = sync_mode;
	in_queue_param.queue_param.sched.group = ODP_SCHED_GROUP_ALL;

	if (odp_pktin_queue_config(pktio, &in_queue_param)) {
		LOG_ERR("Error: input queue config failed %s\n", dev);
		return -1;
<<<<<<< HEAD
	}

	out_queue_param.op_mode = mode_tx;
	out_queue_param.num_queues  = num_tx;

	if (odp_pktout_queue_config(pktio, &out_queue_param)) {
		LOG_ERR("Error: output queue config failed %s\n", dev);
		return -1;
	}

=======
	}

	out_queue_param.op_mode = mode_tx;
	out_queue_param.num_queues  = num_tx;

	if (odp_pktout_queue_config(pktio, &out_queue_param)) {
		LOG_ERR("Error: output queue config failed %s\n", dev);
		return -1;
	}

>>>>>>> bbd5ac81
	if (odp_pktout_queue(pktio, gbl_args->pktios[idx].pktout, num_tx)
	    != num_tx) {
		LOG_ERR("Error: pktout queue query failed %s\n", dev);
		return -1;
	}

	printf("created %i input and %i output queues on (%s)\n",
	       num_rx, num_tx, dev);

	gbl_args->pktios[idx].num_rx_queue = num_rx;
	gbl_args->pktios[idx].num_tx_queue = num_tx;
	gbl_args->pktios[idx].pktio        = pktio;

	return 0;
}

/**
 *  Print statistics
 *
 * @param num_workers Number of worker threads
 * @param thr_stats Pointer to stats storage
 * @param duration Number of seconds to loop in
 * @param timeout Number of seconds for stats calculation
 *
 */
static int print_speed_stats(int num_workers, stats_t *thr_stats,
			     int duration, int timeout)
{
	uint64_t pkts = 0;
	uint64_t pkts_prev = 0;
	uint64_t pps;
	uint64_t rx_drops, tx_drops;
	uint64_t maximum_pps = 0;
	int i;
	int elapsed = 0;
	int stats_enabled = 1;
	int loop_forever = (duration == 0);

	if (timeout <= 0) {
		stats_enabled = 0;
		timeout = 1;
	}
	/* Wait for all threads to be ready*/
	odp_barrier_wait(&barrier);

	do {
		pkts = 0;
		rx_drops = 0;
		tx_drops = 0;

		sleep(timeout);

		for (i = 0; i < num_workers; i++) {
			pkts += thr_stats[i].s.packets;
			rx_drops += thr_stats[i].s.rx_drops;
			tx_drops += thr_stats[i].s.tx_drops;
		}
		if (stats_enabled) {
			pps = (pkts - pkts_prev) / timeout;
			if (pps > maximum_pps)
				maximum_pps = pps;
			printf("%" PRIu64 " pps, %" PRIu64 " max pps, ",  pps,
			       maximum_pps);

			printf(" %" PRIu64 " rx drops, %" PRIu64 " tx drops\n",
			       rx_drops, tx_drops);

			pkts_prev = pkts;
		}
		elapsed += timeout;
	} while (loop_forever || (elapsed < duration));

	if (stats_enabled)
		printf("TEST RESULT: %" PRIu64 " maximum packets per second.\n",
		       maximum_pps);

	return pkts > 100 ? 0 : -1;
}

static void print_port_mapping(void)
{
	int if_count, num_workers;
	int thr, pktio;

	if_count    = gbl_args->appl.if_count;
	num_workers = gbl_args->appl.num_workers;

	printf("\nWorker mapping table (port[queue])\n--------------------\n");

	for (thr = 0; thr < num_workers; thr++) {
		int rx_idx, tx_idx;
		int rx_queue_idx, tx_queue_idx;
		thread_args_t *thr_args = &gbl_args->thread[thr];
		int num = thr_args->num_pktio;

		printf("Worker %i\n", thr);

		for (pktio = 0; pktio < num; pktio++) {
			rx_idx = thr_args->pktio[pktio].rx_idx;
			tx_idx = thr_args->pktio[pktio].tx_idx;
			rx_queue_idx = thr_args->pktio[pktio].rx_queue_idx;
			tx_queue_idx = thr_args->pktio[pktio].tx_queue_idx;
			printf("  %i[%i] ->  %i[%i]\n",
			       rx_idx, rx_queue_idx, tx_idx, tx_queue_idx);
		}
	}

	printf("\nPort config\n--------------------\n");

	for (pktio = 0; pktio < if_count; pktio++) {
		const char *dev = gbl_args->appl.if_names[pktio];

		printf("Port %i (%s)\n", pktio, dev);
		printf("  rx workers %i\n",
		       gbl_args->pktios[pktio].num_rx_thr);
		printf("  tx workers %i\n",
		       gbl_args->pktios[pktio].num_tx_thr);
		printf("  rx queues %i\n",
		       gbl_args->pktios[pktio].num_rx_queue);
		printf("  tx queues %i\n",
		       gbl_args->pktios[pktio].num_tx_queue);
	}

	printf("\n");
}

/**
 * Find the destination port for a given input port
 *
 * @param port  Input port index
 */
static int find_dest_port(int port)
{
	/* Even number of ports */
	if (gbl_args->appl.if_count % 2 == 0)
		return (port % 2 == 0) ? port + 1 : port - 1;

	/* Odd number of ports */
	if (port == gbl_args->appl.if_count - 1)
		return 0;
	else
		return port + 1;
}

/*
 * Bind worker threads to interfaces and calculate number of queues needed
 *
 * less workers (N) than interfaces (M)
 *  - assign each worker to process every Nth interface
 *  - workers process inequal number of interfaces, when M is not divisible by N
 *  - needs only single queue per interface
 * otherwise
 *  - assign an interface to every Mth worker
 *  - interfaces are processed by inequal number of workers, when N is not
 *    divisible by M
 *  - tries to configure a queue per worker per interface
 *  - shares queues, if interface capability does not allows a queue per worker
 */
static void bind_workers(void)
{
	int if_count, num_workers;
	int rx_idx, tx_idx, thr, pktio;
	thread_args_t *thr_args;

	if_count    = gbl_args->appl.if_count;
	num_workers = gbl_args->appl.num_workers;

	/* initialize port forwarding table */
	for (rx_idx = 0; rx_idx < if_count; rx_idx++)
		gbl_args->dst_port[rx_idx] = find_dest_port(rx_idx);

	if (if_count > num_workers) {
		thr = 0;

		for (rx_idx = 0; rx_idx < if_count; rx_idx++) {
			thr_args = &gbl_args->thread[thr];
			pktio    = thr_args->num_pktio;
			tx_idx   = gbl_args->dst_port[rx_idx];
			thr_args->pktio[pktio].rx_idx = rx_idx;
			thr_args->pktio[pktio].tx_idx = tx_idx;
			thr_args->num_pktio++;

			gbl_args->pktios[rx_idx].num_rx_thr++;
			gbl_args->pktios[tx_idx].num_tx_thr++;

			thr++;
			if (thr >= num_workers)
				thr = 0;
		}
	} else {
		rx_idx = 0;

		for (thr = 0; thr < num_workers; thr++) {
			thr_args = &gbl_args->thread[thr];
			pktio    = thr_args->num_pktio;
			tx_idx   = gbl_args->dst_port[rx_idx];
			thr_args->pktio[pktio].rx_idx = rx_idx;
			thr_args->pktio[pktio].tx_idx = tx_idx;
			thr_args->num_pktio++;

			gbl_args->pktios[rx_idx].num_rx_thr++;
			gbl_args->pktios[tx_idx].num_tx_thr++;

			rx_idx++;
			if (rx_idx >= if_count)
				rx_idx = 0;
		}
	}
}

/*
 * Bind queues to threads and fill in missing thread arguments (handles)
 */
static void bind_queues(void)
{
	int num_workers;
	int thr, pktio;

	num_workers = gbl_args->appl.num_workers;

	for (thr = 0; thr < num_workers; thr++) {
		int rx_idx, tx_idx;
		thread_args_t *thr_args = &gbl_args->thread[thr];
		int num = thr_args->num_pktio;

		for (pktio = 0; pktio < num; pktio++) {
			int rx_queue, tx_queue;

			rx_idx   = thr_args->pktio[pktio].rx_idx;
			tx_idx   = thr_args->pktio[pktio].tx_idx;
			rx_queue = gbl_args->pktios[rx_idx].next_rx_queue;
			tx_queue = gbl_args->pktios[tx_idx].next_tx_queue;

			thr_args->pktio[pktio].rx_queue_idx = rx_queue;
			thr_args->pktio[pktio].tx_queue_idx = tx_queue;
			thr_args->pktio[pktio].pktin =
				gbl_args->pktios[rx_idx].pktin[rx_queue];
			thr_args->pktio[pktio].pktout =
				gbl_args->pktios[tx_idx].pktout[tx_queue];
			thr_args->pktio[pktio].rx_queue =
				gbl_args->pktios[rx_idx].rx_q[rx_queue];
			thr_args->pktio[pktio].rx_pktio =
				gbl_args->pktios[rx_idx].pktio;
			thr_args->pktio[pktio].tx_pktio =
				gbl_args->pktios[tx_idx].pktio;

			rx_queue++;
			tx_queue++;

			if (rx_queue >= gbl_args->pktios[rx_idx].num_rx_queue)
				rx_queue = 0;
			if (tx_queue >= gbl_args->pktios[tx_idx].num_tx_queue)
				tx_queue = 0;

			gbl_args->pktios[rx_idx].next_rx_queue = rx_queue;
			gbl_args->pktios[tx_idx].next_tx_queue = tx_queue;
		}
	}
}

/**
 * Prinf usage information
 */
static void usage(char *progname)
{
	printf("\n"
	       "OpenDataPlane L2 forwarding application.\n"
	       "\n"
	       "Usage: %s OPTIONS\n"
	       "  E.g. %s -i eth0,eth1,eth2,eth3 -m 0 -t 1\n"
	       " In the above example,\n"
	       " eth0 will send pkts to eth1 and vice versa\n"
	       " eth2 will send pkts to eth3 and vice versa\n"
	       "\n"
	       "Mandatory OPTIONS:\n"
	       "  -i, --interface Eth interfaces (comma-separated, no spaces)\n"
	       "                  Interface count min 1, max %i\n"
	       "\n"
	       "Optional OPTIONS\n"
	       "  -m, --mode      0: Receive packets directly from pktio interface (default)\n"
	       "                  1: Receive packets through scheduler sync parallel queues\n"
	       "                  2: Receive packets through scheduler sync atomic queues\n"
	       "                  3: Receive packets through scheduler sync ordered queues\n"
	       "                  4: Receive packets through plain queues\n"
	       "  -c, --count <number> CPU count.\n"
	       "  -t, --time  <number> Time in seconds to run.\n"
	       "  -a, --accuracy <number> Time in seconds get print statistics\n"
	       "                          (default is 1 second).\n"
	       "  -d, --dst_change  0: Don't change packets' dst eth addresses (default)\n"
	       "                    1: Change packets' dst eth addresses\n"
	       "  -s, --src_change  0: Don't change packets' src eth addresses\n"
	       "                    1: Change packets' src eth addresses (default)\n"
	       "  -e, --error_check 0: Don't check packet errors (default)\n"
	       "                    1: Check packet errors\n"
	       "  -h, --help           Display help and exit.\n\n"
	       " environment variables: ODP_PKTIO_DISABLE_NETMAP\n"
	       "                        ODP_PKTIO_DISABLE_SOCKET_MMAP\n"
	       "                        ODP_PKTIO_DISABLE_SOCKET_MMSG\n"
	       " can be used to advanced pkt I/O selection for linux-generic\n"
	       "\n", NO_PATH(progname), NO_PATH(progname), MAX_PKTIOS
	    );
}

/**
 * Parse and store the command line arguments
 *
 * @param argc       argument count
 * @param argv[]     argument vector
 * @param appl_args  Store application arguments here
 */
static void parse_args(int argc, char *argv[], appl_args_t *appl_args)
{
	int opt;
	int long_index;
	char *token;
	size_t len;
	int i;
	static struct option longopts[] = {
		{"count", required_argument, NULL, 'c'},
		{"time", required_argument, NULL, 't'},
		{"accuracy", required_argument, NULL, 'a'},
		{"interface", required_argument, NULL, 'i'},
		{"mode", required_argument, NULL, 'm'},
		{"dst_change", required_argument, NULL, 'd'},
		{"src_change", required_argument, NULL, 's'},
		{"error_check", required_argument, NULL, 'e'},
		{"help", no_argument, NULL, 'h'},
		{NULL, 0, NULL, 0}
	};

	appl_args->time = 0; /* loop forever if time to run is 0 */
	appl_args->accuracy = 1; /* get and print pps stats second */
	appl_args->src_change = 1; /* change eth src address by default */
	appl_args->error_check = 0; /* don't check packet errors by default */

	while (1) {
		opt = getopt_long(argc, argv, "+c:+t:+a:i:m:d:s:e:h",
				  longopts, &long_index);

		if (opt == -1)
			break;	/* No more options */

		switch (opt) {
		case 'c':
			appl_args->cpu_count = atoi(optarg);
			break;
		case 't':
			appl_args->time = atoi(optarg);
			break;
		case 'a':
			appl_args->accuracy = atoi(optarg);
			break;
			/* parse packet-io interface names */
		case 'i':
			len = strlen(optarg);
			if (len == 0) {
				usage(argv[0]);
				exit(EXIT_FAILURE);
			}
			len += 1;	/* add room for '\0' */

			appl_args->if_str = malloc(len);
			if (appl_args->if_str == NULL) {
				usage(argv[0]);
				exit(EXIT_FAILURE);
			}

			/* count the number of tokens separated by ',' */
			strcpy(appl_args->if_str, optarg);
			for (token = strtok(appl_args->if_str, ","), i = 0;
			     token != NULL;
			     token = strtok(NULL, ","), i++)
				;

			appl_args->if_count = i;

			if (appl_args->if_count < 1 ||
			    appl_args->if_count > MAX_PKTIOS) {
				usage(argv[0]);
				exit(EXIT_FAILURE);
			}

			/* allocate storage for the if names */
			appl_args->if_names =
			    calloc(appl_args->if_count, sizeof(char *));

			/* store the if names (reset names string) */
			strcpy(appl_args->if_str, optarg);
			for (token = strtok(appl_args->if_str, ","), i = 0;
			     token != NULL; token = strtok(NULL, ","), i++) {
				appl_args->if_names[i] = token;
			}
			break;
		case 'm':
			i = atoi(optarg);
			if (i == 1)
				appl_args->mode = SCHED_PARALLEL;
			else if (i == 2)
				appl_args->mode = SCHED_ATOMIC;
			else if (i == 3)
				appl_args->mode = SCHED_ORDERED;
			else if (i == 4)
				appl_args->mode = PLAIN_QUEUE;
			else
				appl_args->mode = DIRECT_RECV;
			break;
		case 'd':
			appl_args->dst_change = atoi(optarg);
			break;
		case 's':
			appl_args->src_change = atoi(optarg);
			break;
		case 'e':
			appl_args->error_check = atoi(optarg);
			break;
		case 'h':
			usage(argv[0]);
			exit(EXIT_SUCCESS);
			break;
		default:
			break;
		}
	}

	if (appl_args->if_count == 0) {
		usage(argv[0]);
		exit(EXIT_FAILURE);
	}

	optind = 1;		/* reset 'extern optind' from the getopt lib */
}

/**
 * Print system and application info
 */
static void print_info(char *progname, appl_args_t *appl_args)
{
	int i;

	printf("\n"
	       "ODP system info\n"
	       "---------------\n"
	       "ODP API version: %s\n"
	       "CPU model:       %s\n"
	       "CPU freq (hz):   %" PRIu64 "\n"
	       "Cache line size: %i\n"
	       "CPU count:       %i\n"
	       "\n",
	       odp_version_api_str(), odp_cpu_model_str(), odp_cpu_hz_max(),
	       odp_sys_cache_line_size(), odp_cpu_count());

	printf("Running ODP appl: \"%s\"\n"
	       "-----------------\n"
	       "IF-count:        %i\n"
	       "Using IFs:      ",
	       progname, appl_args->if_count);
	for (i = 0; i < appl_args->if_count; ++i)
		printf(" %s", appl_args->if_names[i]);
	printf("\n"
	       "Mode:            ");
	if (appl_args->mode == DIRECT_RECV)
		printf("DIRECT_RECV");
	else if (appl_args->mode == PLAIN_QUEUE)
		printf("PLAIN_QUEUE");
	else if (appl_args->mode == SCHED_PARALLEL)
		printf("SCHED_PARALLEL");
	else if (appl_args->mode == SCHED_ATOMIC)
		printf("SCHED_ATOMIC");
	else if (appl_args->mode == SCHED_ORDERED)
		printf("SCHED_ORDERED");
	printf("\n\n");
	fflush(NULL);
}

static void gbl_args_init(args_t *args)
{
	int pktio, queue;

	memset(args, 0, sizeof(args_t));

	for (pktio = 0; pktio < MAX_PKTIOS; pktio++) {
		args->pktios[pktio].pktio = ODP_PKTIO_INVALID;

		for (queue = 0; queue < MAX_QUEUES; queue++)
			args->pktios[pktio].rx_q[queue] = ODP_QUEUE_INVALID;
	}
}

/**
 * ODP L2 forwarding main function
 */
int main(int argc, char *argv[])
{
	odph_linux_pthread_t thread_tbl[MAX_WORKERS];
	odp_pool_t pool;
	int i;
	int cpu;
	int num_workers;
	odp_shm_t shm;
	odp_cpumask_t cpumask;
	char cpumaskstr[ODP_CPUMASK_STR_SIZE];
	odph_ethaddr_t new_addr;
	odp_pool_param_t params;
	int ret;
	stats_t *stats;
	int if_count;
	void *(*thr_run_func)(void *);

	/* Init ODP before calling anything else */
	if (odp_init_global(NULL, NULL)) {
		LOG_ERR("Error: ODP global init failed.\n");
		exit(EXIT_FAILURE);
	}

	/* Init this thread */
	if (odp_init_local(ODP_THREAD_CONTROL)) {
		LOG_ERR("Error: ODP local init failed.\n");
		exit(EXIT_FAILURE);
	}

	/* Reserve memory for args from shared mem */
	shm = odp_shm_reserve("shm_args", sizeof(args_t),
			      ODP_CACHE_LINE_SIZE, 0);
	gbl_args = odp_shm_addr(shm);

	if (gbl_args == NULL) {
		LOG_ERR("Error: shared mem alloc failed.\n");
		exit(EXIT_FAILURE);
	}
	gbl_args_init(gbl_args);

	/* Parse and store the application arguments */
	parse_args(argc, argv, &gbl_args->appl);

	/* Print both system and application information */
	print_info(NO_PATH(argv[0]), &gbl_args->appl);

	/* Default to system CPU count unless user specified */
	num_workers = MAX_WORKERS;
	if (gbl_args->appl.cpu_count)
		num_workers = gbl_args->appl.cpu_count;

	/* Get default worker cpumask */
	num_workers = odp_cpumask_default_worker(&cpumask, num_workers);
	(void)odp_cpumask_to_str(&cpumask, cpumaskstr, sizeof(cpumaskstr));

	gbl_args->appl.num_workers = num_workers;

	for (i = 0; i < num_workers; i++)
		gbl_args->thread[i].thr_idx    = i;

	if_count = gbl_args->appl.if_count;

	printf("num worker threads: %i\n", num_workers);
	printf("first CPU:          %i\n", odp_cpumask_first(&cpumask));
	printf("cpu mask:           %s\n", cpumaskstr);

	/* Create packet pool */
	odp_pool_param_init(&params);
	params.pkt.seg_len = SHM_PKT_POOL_BUF_SIZE;
	params.pkt.len     = SHM_PKT_POOL_BUF_SIZE;
	params.pkt.num     = SHM_PKT_POOL_SIZE;
	params.type        = ODP_POOL_PACKET;

	pool = odp_pool_create("packet pool", &params);

	if (pool == ODP_POOL_INVALID) {
		LOG_ERR("Error: packet pool create failed.\n");
		exit(EXIT_FAILURE);
	}
	odp_pool_print(pool);

	bind_workers();

	for (i = 0; i < if_count; ++i) {
		const char *dev = gbl_args->appl.if_names[i];
		int num_rx, num_tx;

		/* A queue per worker in scheduled mode */
		num_rx = num_workers;
		num_tx = num_workers;

		if (gbl_args->appl.mode == DIRECT_RECV ||
		    gbl_args->appl.mode == PLAIN_QUEUE) {
			/* A queue per assigned worker */
			num_rx = gbl_args->pktios[i].num_rx_thr;
			num_tx = gbl_args->pktios[i].num_tx_thr;
		}

		if (create_pktio(dev, i, num_rx, num_tx, pool))
			exit(EXIT_FAILURE);

		/* Save interface ethernet address */
		if (odp_pktio_mac_addr(gbl_args->pktios[i].pktio,
				       gbl_args->port_eth_addr[i].addr,
				       ODPH_ETHADDR_LEN) != ODPH_ETHADDR_LEN) {
			LOG_ERR("Error: interface ethernet address unknown\n");
			exit(EXIT_FAILURE);
		}

		/* Save destination eth address */
		if (gbl_args->appl.dst_change) {
			/* 02:00:00:00:00:XX */
			memset(&new_addr, 0, sizeof(odph_ethaddr_t));
			new_addr.addr[0] = 0x02;
			new_addr.addr[5] = i;
			gbl_args->dst_eth_addr[i] = new_addr;
		}
	}

	gbl_args->pktios[i].pktio = ODP_PKTIO_INVALID;

	bind_queues();

	if (gbl_args->appl.mode == DIRECT_RECV ||
	    gbl_args->appl.mode == PLAIN_QUEUE)
		print_port_mapping();

	memset(thread_tbl, 0, sizeof(thread_tbl));

	stats = gbl_args->stats;

	odp_barrier_init(&barrier, num_workers + 1);

	if (gbl_args->appl.mode == DIRECT_RECV)
		thr_run_func = run_worker_direct_mode;
	else if (gbl_args->appl.mode == PLAIN_QUEUE)
		thr_run_func = run_worker_plain_queue_mode;
	else /* SCHED_PARALLEL / SCHED_ATOMIC / SCHED_ORDERED */
		thr_run_func = run_worker_sched_mode;

	/* Create worker threads */
	cpu = odp_cpumask_first(&cpumask);
	for (i = 0; i < num_workers; ++i) {
		odp_cpumask_t thd_mask;

		gbl_args->thread[i].stats = &stats[i];

		odp_cpumask_zero(&thd_mask);
		odp_cpumask_set(&thd_mask, cpu);
		odph_linux_pthread_create(&thread_tbl[i], &thd_mask,
					  thr_run_func,
					  &gbl_args->thread[i],
					  ODP_THREAD_WORKER);
		cpu = odp_cpumask_next(&cpumask, cpu);
	}

	/* Start packet receive and transmit */
	for (i = 0; i < if_count; ++i) {
		odp_pktio_t pktio;

		pktio = gbl_args->pktios[i].pktio;
		ret   = odp_pktio_start(pktio);
		if (ret) {
			LOG_ERR("Error: unable to start %s\n",
				gbl_args->appl.if_names[i]);
			exit(EXIT_FAILURE);
		}
	}

	ret = print_speed_stats(num_workers, stats, gbl_args->appl.time,
				gbl_args->appl.accuracy);
	exit_threads = 1;

	/* Master thread waits for other threads to exit */
	odph_linux_pthread_join(thread_tbl, num_workers);

	free(gbl_args->appl.if_names);
	free(gbl_args->appl.if_str);
	printf("Exit\n\n");

	return ret;
}<|MERGE_RESOLUTION|>--- conflicted
+++ resolved
@@ -369,7 +369,6 @@
 		unsigned tx_drops;
 		odp_event_t event[MAX_PKT_BURST];
 		int i;
-<<<<<<< HEAD
 
 		if (num_pktio > 1) {
 			dst_idx   = thr_args->pktio[pktio].tx_idx;
@@ -379,8 +378,6 @@
 			if (pktio == num_pktio)
 				pktio = 0;
 		}
-=======
->>>>>>> bbd5ac81
 
 		pkts = odp_queue_deq_multi(queue, event, MAX_PKT_BURST);
 		if (odp_unlikely(pkts <= 0))
@@ -422,18 +419,6 @@
 		}
 
 		stats->s.packets += pkts;
-<<<<<<< HEAD
-=======
-
-		if (num_pktio > 1) {
-			dst_idx   = thr_args->pktio[pktio].tx_idx;
-			queue     = thr_args->pktio[pktio].rx_queue;
-			pktout    = thr_args->pktio[pktio].pktout;
-			pktio++;
-			if (pktio == num_pktio)
-				pktio = 0;
-		}
->>>>>>> bbd5ac81
 	}
 
 	/* Make sure that latest stat writes are visible to other threads */
@@ -474,7 +459,6 @@
 		int sent;
 		unsigned tx_drops;
 
-<<<<<<< HEAD
 		if (num_pktio > 1) {
 			dst_idx   = thr_args->pktio[pktio].tx_idx;
 			pktin     = thr_args->pktio[pktio].pktin;
@@ -484,8 +468,6 @@
 				pktio = 0;
 		}
 
-=======
->>>>>>> bbd5ac81
 		pkts = odp_pktio_recv_queue(pktin, pkt_tbl, MAX_PKT_BURST);
 		if (odp_unlikely(pkts <= 0))
 			continue;
@@ -685,7 +667,6 @@
 	if (odp_pktin_queue_config(pktio, &in_queue_param)) {
 		LOG_ERR("Error: input queue config failed %s\n", dev);
 		return -1;
-<<<<<<< HEAD
 	}
 
 	out_queue_param.op_mode = mode_tx;
@@ -696,18 +677,6 @@
 		return -1;
 	}
 
-=======
-	}
-
-	out_queue_param.op_mode = mode_tx;
-	out_queue_param.num_queues  = num_tx;
-
-	if (odp_pktout_queue_config(pktio, &out_queue_param)) {
-		LOG_ERR("Error: output queue config failed %s\n", dev);
-		return -1;
-	}
-
->>>>>>> bbd5ac81
 	if (odp_pktout_queue(pktio, gbl_args->pktios[idx].pktout, num_tx)
 	    != num_tx) {
 		LOG_ERR("Error: pktout queue query failed %s\n", dev);
