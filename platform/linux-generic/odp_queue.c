--- conflicted
+++ resolved
@@ -246,15 +246,7 @@
 static int queue_destroy(odp_queue_t handle)
 {
 	queue_entry_t *queue;
-<<<<<<< HEAD
-
-	if (handle == ODP_QUEUE_INVALID)
-		return -1;
-
-	queue = queue_to_qentry(handle);
-=======
 	queue = handle_to_qentry(handle);
->>>>>>> bb0ca193
 
 	if (handle == ODP_QUEUE_INVALID)
 		return -1;
