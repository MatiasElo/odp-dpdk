--- conflicted
+++ resolved
@@ -81,14 +81,11 @@
 		  $(srcdir)/include/odp/api/plat/crypto_types.h \
 		  $(srcdir)/include/odp/api/plat/event_types.h \
 		  $(srcdir)/include/odp/api/plat/init_types.h \
-<<<<<<< HEAD
 		  $(srcdir)/include/odp/api/plat/ipsec_types.h \
-=======
 		  $(srcdir)/include/odp/api/plat/packet_flag_inlines.h \
 		  $(srcdir)/include/odp/api/plat/packet_flag_inlines_api.h \
 		  $(srcdir)/include/odp/api/plat/packet_inlines.h \
 		  $(srcdir)/include/odp/api/plat/packet_inlines_api.h \
->>>>>>> ff7600a1
 		  $(srcdir)/include/odp/api/plat/packet_types.h \
 		  $(srcdir)/include/odp/api/plat/packet_io_types.h \
 		  $(srcdir)/include/odp/api/plat/pool_types.h \
