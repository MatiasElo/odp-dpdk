# Uncomment this if you need to change the CUSTOM_STR string
#export CUSTOM_STR=https://git.linaro.org/lng/odp.git

include $(top_srcdir)/platform/Makefile.inc
include $(top_srcdir)/platform/@with_platform@/Makefile.inc

AM_CFLAGS +=  -I$(srcdir)/include
AM_CFLAGS +=  -I$(top_srcdir)/include
AM_CFLAGS +=  -I$(top_builddir)/include
AM_CFLAGS +=  -Iinclude
AM_CFLAGS +=  -DSYSCONFDIR=\"@sysconfdir@\"

include_HEADERS = \
		  $(top_srcdir)/include/odp.h \
		  $(top_srcdir)/include/odp_api.h \
		  $(top_srcdir)/include/odp_drv.h

odpincludedir= $(includedir)/odp
odpinclude_HEADERS = \
		  $(srcdir)/include/odp/visibility_begin.h \
		  $(srcdir)/include/odp/visibility_end.h

odpincludedir= $(includedir)/odp
odpinclude_HEADERS = \
		  $(srcdir)/include/odp/visibility_begin.h \
		  $(srcdir)/include/odp/visibility_end.h

odpapiincludedir= $(includedir)/odp/api
odpapiinclude_HEADERS = \
		  $(srcdir)/include/odp/api/align.h \
		  $(srcdir)/include/odp/api/atomic.h \
		  $(srcdir)/include/odp/api/barrier.h \
		  $(srcdir)/include/odp/api/buffer.h \
		  $(srcdir)/include/odp/api/byteorder.h \
		  $(srcdir)/include/odp/api/classification.h \
		  $(srcdir)/include/odp/api/compiler.h \
		  $(srcdir)/include/odp/api/cpu.h \
		  $(srcdir)/include/odp/api/cpumask.h \
		  $(srcdir)/include/odp/api/crypto.h \
		  $(srcdir)/include/odp/api/debug.h \
		  $(srcdir)/include/odp/api/errno.h \
		  $(srcdir)/include/odp/api/event.h \
		  $(srcdir)/include/odp/api/hash.h \
		  $(srcdir)/include/odp/api/hints.h \
		  $(srcdir)/include/odp/api/init.h \
		  $(srcdir)/include/odp/api/ipsec.h \
		  $(srcdir)/include/odp/api/packet_flags.h \
		  $(srcdir)/include/odp/api/packet.h \
		  $(srcdir)/include/odp/api/packet_io.h \
		  $(srcdir)/include/odp/api/packet_io_stats.h \
		  $(srcdir)/include/odp/api/pool.h \
		  $(srcdir)/include/odp/api/queue.h \
		  $(srcdir)/include/odp/api/random.h \
		  $(srcdir)/include/odp/api/rwlock.h \
		  $(srcdir)/include/odp/api/rwlock_recursive.h \
		  $(srcdir)/include/odp/api/schedule.h \
		  $(srcdir)/include/odp/api/schedule_types.h \
		  $(srcdir)/include/odp/api/shared_memory.h \
		  $(srcdir)/include/odp/api/spinlock.h \
		  $(srcdir)/include/odp/api/spinlock_recursive.h \
		  $(srcdir)/include/odp/api/std_clib.h \
		  $(srcdir)/include/odp/api/std_types.h \
		  $(srcdir)/include/odp/api/sync.h \
		  $(srcdir)/include/odp/api/system_info.h \
		  $(srcdir)/include/odp/api/thread.h \
		  $(srcdir)/include/odp/api/thrmask.h \
		  $(srcdir)/include/odp/api/ticketlock.h \
		  $(srcdir)/include/odp/api/time.h \
		  $(srcdir)/include/odp/api/timer.h \
		  $(srcdir)/include/odp/api/traffic_mngr.h \
		  $(srcdir)/include/odp/api/version.h \
		  $(srcdir)/arch/@ARCH_DIR@/odp/api/cpu_arch.h

odpapiplatincludedir= $(includedir)/odp/api/plat
odpapiplatinclude_HEADERS = \
		  $(builddir)/include/odp/api/plat/static_inline.h \
		  $(srcdir)/include/odp/api/plat/atomic_inlines.h \
		  $(srcdir)/include/odp/api/plat/atomic_types.h \
		  $(srcdir)/include/odp/api/plat/barrier_types.h \
		  $(srcdir)/include/odp/api/plat/buffer_types.h \
		  $(srcdir)/include/odp/api/plat/byteorder_inlines.h \
		  $(srcdir)/include/odp/api/plat/byteorder_types.h \
		  $(srcdir)/include/odp/api/plat/classification_types.h \
		  $(srcdir)/include/odp/api/plat/cpumask_types.h \
		  $(srcdir)/include/odp/api/plat/crypto_types.h \
		  $(srcdir)/include/odp/api/plat/event_types.h \
		  $(srcdir)/include/odp/api/plat/init_types.h \
		  $(srcdir)/include/odp/api/plat/ipsec_types.h \
		  $(srcdir)/include/odp/api/plat/packet_types.h \
		  $(srcdir)/include/odp/api/plat/packet_io_types.h \
		  $(srcdir)/include/odp/api/plat/pool_types.h \
		  $(srcdir)/include/odp/api/plat/queue_types.h \
		  $(srcdir)/include/odp/api/plat/rwlock_types.h \
		  $(srcdir)/include/odp/api/plat/rwlock_recursive_types.h \
		  $(srcdir)/include/odp/api/plat/schedule_types.h \
		  $(srcdir)/include/odp/api/plat/shared_memory_types.h \
		  $(srcdir)/include/odp/api/plat/spinlock_types.h \
		  $(srcdir)/include/odp/api/plat/spinlock_recursive_types.h \
		  $(srcdir)/include/odp/api/plat/std_clib_inlines.h \
		  $(srcdir)/include/odp/api/plat/strong_types.h \
		  $(srcdir)/include/odp/api/plat/sync_inlines.h \
		  $(srcdir)/include/odp/api/plat/thread_types.h \
		  $(srcdir)/include/odp/api/plat/thrmask_types.h \
		  $(srcdir)/include/odp/api/plat/ticketlock_inlines.h \
		  $(srcdir)/include/odp/api/plat/ticketlock_types.h \
		  $(srcdir)/include/odp/api/plat/time_types.h \
		  $(srcdir)/include/odp/api/plat/timer_types.h \
		  $(srcdir)/include/odp/api/plat/traffic_mngr_types.h \
		  $(srcdir)/include/odp/api/plat/version_types.h

odpdrvincludedir = $(includedir)/odp/drv
odpdrvinclude_HEADERS = \
<<<<<<< HEAD
		  $(srcdir)/include/odp/drv/align.h \
		  $(srcdir)/include/odp/drv/atomic.h \
		  $(srcdir)/include/odp/drv/barrier.h \
		  $(srcdir)/include/odp/drv/byteorder.h \
		  $(srcdir)/include/odp/drv/compiler.h \
		  $(srcdir)/include/odp/drv/driver.h \
		  $(srcdir)/include/odp/drv/shm.h \
		  $(srcdir)/include/odp/drv/spinlock.h \
		  $(srcdir)/include/odp/drv/std_types.h \
		  $(srcdir)/include/odp/drv/sync.h

odpdrvplatincludedir = $(includedir)/odp/drv/plat
odpdrvplatinclude_HEADERS = \
		  $(srcdir)/include/odp/drv/plat/atomic_types.h \
		  $(srcdir)/include/odp/drv/plat/barrier_types.h \
		  $(srcdir)/include/odp/drv/plat/byteorder_types.h \
		  $(srcdir)/include/odp/drv/plat/driver_types.h \
		  $(srcdir)/include/odp/drv/plat/shm_types.h \
		  $(srcdir)/include/odp/drv/plat/spinlock_types.h \
		  $(srcdir)/include/odp/drv/plat/strong_types.h
=======
		  $(srcdir)/include/odp/drv/compiler.h
>>>>>>> 3875d6eb

noinst_HEADERS = \
		  ${srcdir}/include/_fdserver_internal.h \
		  ${srcdir}/include/_ishm_internal.h \
		  ${srcdir}/include/_ishmphy_internal.h \
<<<<<<< HEAD
		  ${srcdir}/include/_ishmpool_internal.h \
=======
>>>>>>> 3875d6eb
		  ${srcdir}/include/odp_align_internal.h \
		  ${srcdir}/include/odp_atomic_internal.h \
		  ${srcdir}/include/odp_buffer_inlines.h \
		  ${srcdir}/include/odp_bitmap_internal.h \
		  ${srcdir}/include/odp_buffer_internal.h \
		  ${srcdir}/include/odp_classification_datamodel.h \
		  ${srcdir}/include/odp_classification_inlines.h \
		  ${srcdir}/include/odp_classification_internal.h \
		  ${srcdir}/include/odp_config_internal.h \
		  ${srcdir}/include/odp_crypto_internal.h \
		  ${srcdir}/include/odp_debug_internal.h \
		  ${srcdir}/include/odp_forward_typedefs_internal.h \
		  ${srcdir}/include/odp_internal.h \
		  ${srcdir}/include/odp_name_table_internal.h \
		  ${srcdir}/include/odp_packet_internal.h \
		  ${srcdir}/include/odp_packet_io_internal.h \
		  ${srcdir}/include/odp_packet_io_ipc_internal.h \
		  ${srcdir}/include/odp_packet_io_queue.h \
		  ${srcdir}/include/odp_packet_io_ring_internal.h \
		  ${srcdir}/include/odp_packet_netmap.h \
		  ${srcdir}/include/odp_packet_dpdk.h \
		  ${srcdir}/include/odp_packet_socket.h \
		  ${srcdir}/include/odp_packet_tap.h \
		  ${srcdir}/include/odp_pkt_queue_internal.h \
		  ${srcdir}/include/odp_pool_internal.h \
		  ${srcdir}/include/odp_posix_extensions.h \
		  ${srcdir}/include/odp_queue_internal.h \
		  ${srcdir}/include/odp_ring_internal.h \
		  ${srcdir}/include/odp_schedule_if.h \
		  ${srcdir}/include/odp_sorted_list_internal.h \
		  ${srcdir}/include/odp_shm_internal.h \
		  ${srcdir}/include/odp_timer_internal.h \
		  ${srcdir}/include/odp_timer_wheel_internal.h \
		  ${srcdir}/include/odp_traffic_mngr_internal.h \
		  ${srcdir}/include/protocols/eth.h \
		  ${srcdir}/include/protocols/ip.h \
		  ${srcdir}/include/protocols/ipsec.h \
		  ${srcdir}/include/protocols/tcp.h \
		  ${srcdir}/include/protocols/udp.h \
		  ${srcdir}/Makefile.inc

__LIB__libodp_linux_la_SOURCES = \
			   _fdserver.c \
			   _ishm.c \
			   _ishmphy.c \
<<<<<<< HEAD
			   _ishmpool.c \
			   _modules.c \
=======
>>>>>>> 3875d6eb
			   odp_atomic.c \
			   odp_barrier.c \
			   odp_bitmap.c \
			   odp_buffer.c \
			   odp_byteorder.c \
			   odp_classification.c \
			   odp_cpu.c \
			   odp_cpumask.c \
			   odp_cpumask_task.c \
			   odp_crypto.c \
			   odp_errno.c \
			   odp_event.c \
			   odp_hash.c \
			   odp_init.c \
			   odp_impl.c \
			   odp_ipsec.c \
			   odp_name_table.c \
			   odp_packet.c \
			   odp_packet_flags.c \
			   odp_packet_io.c \
			   pktio/ethtool.c \
			   pktio/io_ops.c \
			   pktio/ipc.c \
			   pktio/pktio_common.c \
			   pktio/loop.c \
			   pktio/netmap.c \
			   pktio/dpdk.c \
			   pktio/socket.c \
			   pktio/socket_mmap.c \
			   pktio/sysfs.c \
			   pktio/tap.c \
			   pktio/ring.c \
			   odp_pkt_queue.c \
			   odp_pool.c \
			   odp_queue.c \
			   odp_rwlock.c \
			   odp_rwlock_recursive.c \
			   odp_schedule.c \
			   odp_schedule_if.c \
			   odp_schedule_sp.c \
			   odp_schedule_iquery.c \
			   odp_shared_memory.c \
			   odp_sorted_list.c \
			   odp_spinlock.c \
			   odp_spinlock_recursive.c \
			   odp_std_clib.c \
			   odp_sync.c \
			   odp_system_info.c \
			   odp_thread.c \
			   odp_thrmask.c \
			   odp_ticketlock.c \
			   odp_time.c \
			   odp_timer.c \
			   odp_timer_wheel.c \
			   odp_traffic_mngr.c \
			   odp_version.c \
			   odp_weak.c \
			   drv_atomic.c \
			   drv_barrier.c \
			   drv_driver.c \
			   drv_shm.c \
			   drv_spinlock.c \
			   arch/@ARCH_DIR@/odp_cpu_arch.c \
			   arch/@ARCH_DIR@/odp_sysinfo_parse.c

if HAVE_PCAP
__LIB__libodp_linux_la_SOURCES += pktio/pcap.c
endif<|MERGE_RESOLUTION|>--- conflicted
+++ resolved
@@ -14,11 +14,6 @@
 		  $(top_srcdir)/include/odp.h \
 		  $(top_srcdir)/include/odp_api.h \
 		  $(top_srcdir)/include/odp_drv.h
-
-odpincludedir= $(includedir)/odp
-odpinclude_HEADERS = \
-		  $(srcdir)/include/odp/visibility_begin.h \
-		  $(srcdir)/include/odp/visibility_end.h
 
 odpincludedir= $(includedir)/odp
 odpinclude_HEADERS = \
@@ -110,7 +105,6 @@
 
 odpdrvincludedir = $(includedir)/odp/drv
 odpdrvinclude_HEADERS = \
-<<<<<<< HEAD
 		  $(srcdir)/include/odp/drv/align.h \
 		  $(srcdir)/include/odp/drv/atomic.h \
 		  $(srcdir)/include/odp/drv/barrier.h \
@@ -127,22 +121,17 @@
 		  $(srcdir)/include/odp/drv/plat/atomic_types.h \
 		  $(srcdir)/include/odp/drv/plat/barrier_types.h \
 		  $(srcdir)/include/odp/drv/plat/byteorder_types.h \
+		  $(srcdir)/include/odp/drv/compiler.h \
 		  $(srcdir)/include/odp/drv/plat/driver_types.h \
 		  $(srcdir)/include/odp/drv/plat/shm_types.h \
 		  $(srcdir)/include/odp/drv/plat/spinlock_types.h \
 		  $(srcdir)/include/odp/drv/plat/strong_types.h
-=======
-		  $(srcdir)/include/odp/drv/compiler.h
->>>>>>> 3875d6eb
 
 noinst_HEADERS = \
 		  ${srcdir}/include/_fdserver_internal.h \
 		  ${srcdir}/include/_ishm_internal.h \
 		  ${srcdir}/include/_ishmphy_internal.h \
-<<<<<<< HEAD
 		  ${srcdir}/include/_ishmpool_internal.h \
-=======
->>>>>>> 3875d6eb
 		  ${srcdir}/include/odp_align_internal.h \
 		  ${srcdir}/include/odp_atomic_internal.h \
 		  ${srcdir}/include/odp_buffer_inlines.h \
@@ -188,11 +177,8 @@
 			   _fdserver.c \
 			   _ishm.c \
 			   _ishmphy.c \
-<<<<<<< HEAD
 			   _ishmpool.c \
 			   _modules.c \
-=======
->>>>>>> 3875d6eb
 			   odp_atomic.c \
 			   odp_barrier.c \
 			   odp_bitmap.c \
