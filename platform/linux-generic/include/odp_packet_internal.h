--- conflicted
+++ resolved
@@ -272,14 +272,11 @@
 			     CONFIG_PACKET_TAILROOM;
 
 	pkt_hdr->input = ODP_PKTIO_INVALID;
-<<<<<<< HEAD
 	pkt_hdr->buf_hdr.event_subtype = ODP_EVENT_PACKET_BASIC;
-=======
 
 	/* By default packet has no references */
 	pkt_hdr->unshared_len = len;
 	pkt_hdr->ref_hdr = NULL;
->>>>>>> a1786671
 }
 
 static inline void copy_packet_parser_metadata(odp_packet_hdr_t *src_hdr,
