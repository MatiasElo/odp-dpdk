#!/bin/bash
set -e

cd "$(dirname "$0")"/../..
./bootstrap
./configure \
<<<<<<< HEAD
	--host=${TARGET_ARCH} --build=x86_64-linux-gnu \
=======
	--host=${TARGET_ARCH} --build=${BUILD_ARCH:-x86_64-linux-gnu} \
	--enable-dpdk \
>>>>>>> cb9c89bd
	--prefix=/opt/odp \
	${CONF}

make clean

make -j $(nproc)

make install

pushd ${HOME}
<<<<<<< HEAD

# Fix build on CentOS
PKG_CONFIG="${TARGET_ARCH}-pkg-config"
if ! [ -x "$(command -v ${PKG_CONFIG})" ]; then
        PKG_CONFIG="pkg-config"
fi

# Default ODP library name
if [ -z "$ODP_LIB_NAME" ] ; then
ODP_LIB_NAME=libodp-dpdk
fi

# Additional warning checks
EXTRA_CHECKS="-Werror -Wall -Wextra -Wconversion -Wfloat-equal -Wpacked"
# Ignore clang warning about large atomic operations causing significant performance penalty
if [ "${CC#clang}" != "${CC}" ] ; then
	EXTRA_CHECKS="${EXTRA_CHECKS} -Wno-unknown-warning-option -Wno-atomic-alignment"
fi
# Ignore warnings from aarch64 DPDK internals
if [ "${TARGET_ARCH}" == "aarch64-linux-gnu" ] ; then
	EXTRA_CHECKS="${EXTRA_CHECKS} -Wno-conversion -Wno-packed"
fi

CC="${CC:-${TARGET_ARCH}-gcc}"
${CC} ${CFLAGS} ${EXTRA_CHECKS} ${OLDPWD}/example/hello/odp_hello.c -o odp_hello_inst_dynamic \
	`PKG_CONFIG_PATH=/opt/odp/lib/pkgconfig ${PKG_CONFIG} --cflags --libs ${ODP_LIB_NAME}` \
	`${PKG_CONFIG} --cflags --libs libdpdk`

sysctl vm.nr_hugepages=1000
mkdir -p /mnt/huge
mount -t hugetlbfs nodev /mnt/huge

if [ "$TARGET_ARCH" = "x86_64-linux-gnu" ]
=======
${CC} ${CFLAGS} ${OLDPWD}/example/hello/odp_hello.c -o odp_hello_inst_dynamic `PKG_CONFIG_PATH=/opt/odp/lib/pkgconfig:${PKG_CONFIG_PATH} pkg-config --cflags --libs libodp-linux`
if [ -z "$TARGET_ARCH" ] || [ "$TARGET_ARCH" == "$BUILD_ARCH" ]
>>>>>>> cb9c89bd
then
	LD_LIBRARY_PATH="/opt/odp/lib:$LD_LIBRARY_PATH" ./odp_hello_inst_dynamic
fi
popd

#dpdk wrapper script can umount hugepages itself
umount /mnt/huge || true<|MERGE_RESOLUTION|>--- conflicted
+++ resolved
@@ -4,12 +4,7 @@
 cd "$(dirname "$0")"/../..
 ./bootstrap
 ./configure \
-<<<<<<< HEAD
-	--host=${TARGET_ARCH} --build=x86_64-linux-gnu \
-=======
 	--host=${TARGET_ARCH} --build=${BUILD_ARCH:-x86_64-linux-gnu} \
-	--enable-dpdk \
->>>>>>> cb9c89bd
 	--prefix=/opt/odp \
 	${CONF}
 
@@ -20,7 +15,6 @@
 make install
 
 pushd ${HOME}
-<<<<<<< HEAD
 
 # Fix build on CentOS
 PKG_CONFIG="${TARGET_ARCH}-pkg-config"
@@ -53,11 +47,7 @@
 mkdir -p /mnt/huge
 mount -t hugetlbfs nodev /mnt/huge
 
-if [ "$TARGET_ARCH" = "x86_64-linux-gnu" ]
-=======
-${CC} ${CFLAGS} ${OLDPWD}/example/hello/odp_hello.c -o odp_hello_inst_dynamic `PKG_CONFIG_PATH=/opt/odp/lib/pkgconfig:${PKG_CONFIG_PATH} pkg-config --cflags --libs libodp-linux`
 if [ -z "$TARGET_ARCH" ] || [ "$TARGET_ARCH" == "$BUILD_ARCH" ]
->>>>>>> cb9c89bd
 then
 	LD_LIBRARY_PATH="/opt/odp/lib:$LD_LIBRARY_PATH" ./odp_hello_inst_dynamic
 fi
