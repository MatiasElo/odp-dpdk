# Copyright (c) 2016-2019, Linaro Limited
# Copyright (c) 2019, Nokia
# All rights reserved.
# SPDX-License-Identifier:     BSD-3-Clause
#
# Please update xxxx for your Coverity token and notification email if required
# pushing to github/master will run make check
# pushing to github/coverity_scan will also launch a static analysis
# See https://scan.coverity.com/travis_ci

#
# Travis uses Docker images which are maintained here:
# 	https://github.com/OpenDataPlane/odp-docker-images
# CI scripts are maintained under ./scripts/ci/ directory
# which is passed to the containers during a test run.

language: c
sudo: required
dist: xenial
stages:
  - "build only"
  - test

#addons:
#        coverity_scan:
#                project:
#                        name: "$TRAVIS_REPO_SLUG"
#                        notification_email: xxxx
#                        build_command_prepend: "./bootstrap && ./configure --enable-test-cpp --enable-test-vald --enable-test-helper --enable-test-perf --enable-user-guides --enable-test-example"
#                        build_command:   "make"
#                        branch_pattern: coverity_scan

cache:
        ccache: true
        pip: true

compiler:
        - gcc
        - clang

env:
    global:
        #
        # By default, OpenDataPlane CODECOV_TOKEN token is used. It's OK to use
        # it for individual commit validation. If you want to track test history
        # you need to generate a new one at https://codecov.io specific for your
        # repo.
<<<<<<< HEAD
        - CODECOV_TOKEN=8e1c0fd8-62ff-411e-a79f-5839f6662c11
        - OS=ubuntu_16.04
=======
        - CODECOV_TOKEN=a733c34c-5f5c-4ff1-af4b-e9f5edb1ab5e
        - OS=ubuntu_18.04
>>>>>>> 7b25b58b
        - ARCH=x86_64
        - CHECK=1
    matrix:
        - CHECK=0 CONF="CFLAGS=-O3"
        - CHECK=0 CONF="CFLAGS=-O0 --enable-debug --enable-debug-print"
        - CHECK=0 CONF="--enable-lto"
        - CHECK=0 CONF="--enable-lto --disable-abi-compat"
        - CHECK=0 ARCH=arm64
        - CHECK=0 ARCH=arm64 OS=ubuntu_20.04
        - CHECK=0 ARCH=armhf
<<<<<<< HEAD
        - CHECK=0 ARCH=i386
        - CHECK=0 ARCH=arm64 CONF="--disable-abi-compat"
        - CHECK=0 ARCH=armhf CONF="--disable-abi-compat"
=======
        - CHECK=0 ARCH=ppc64el
        - CHECK=0 ARCH=i386
        - CHECK=0 ARCH=arm64 CONF="--disable-abi-compat"
        - CHECK=0 ARCH=armhf CONF="--disable-abi-compat"
        - CHECK=0 ARCH=ppc64el CONF="--disable-abi-compat"
>>>>>>> 7b25b58b
        - CHECK=0 ARCH=i386 CONF="--disable-abi-compat"
        - CONF=""
        - CONF="--disable-abi-compat"
        - CONF="--enable-deprecated"
        - CONF="--disable-static-applications"
        - CONF="--disable-host-optimization"
        - CONF="--disable-host-optimization --disable-abi-compat"
        - CHECK=0 CONF="--enable-pcapng-support"
        - CHECK=0 OS=centos_7
        - CONF="--without-openssl --without-pcap"
        - OS=ubuntu_16.04
        - OS=ubuntu_20.04

matrix:
  exclude:
  - compiler: gcc
    env: CHECK=0 ARCH=arm64
  - compiler: gcc
    env: CHECK=0 ARCH=i386
  - compiler: clang
    env: CHECK=0 CONF="--enable-lto"
  - compiler: clang
    env: CHECK=0 CONF="--enable-lto --disable-abi-compat"

install:
        - sudo sysctl vm.nr_hugepages=1000

script:
        - if [ -z "${DOCKER_NAMESPACE}" ] ; then export DOCKER_NAMESPACE="opendataplane"; fi
        - if [ ${CHECK} -eq 0 ] ; then
               docker run --privileged -i -t -v `pwd`:/odp --shm-size 8g
                 -e CC="${CC}"
                 -e CONF="${CONF}"
                 ${DOCKER_NAMESPACE}/travis-odp-${OS}-${ARCH} /odp/scripts/ci/build_${ARCH}.sh ;
          else
               echo "Running test" ;
               docker run --privileged -i -t
                 -v `pwd`:/odp --shm-size 8g
                 -e CC="${CC}"
                 -e CONF="${CONF}"
                 ${DOCKER_NAMESPACE}/travis-odp-${OS}-${ARCH} /odp/scripts/ci/check.sh ;
          fi
jobs:
        include:
                - stage: test
                  env: TEST=coverage
                  compiler: gcc
                  script:
                          - if [ -z "${DOCKER_NAMESPACE}" ] ; then export DOCKER_NAMESPACE="opendataplane"; fi
                          - docker run --privileged -i -t
                              -v `pwd`:/odp --shm-size 8g
                              -e CODECOV_TOKEN="${CODECOV_TOKEN}"
                              -e CC="${CC}"
                              ${DOCKER_NAMESPACE}/travis-odp-${OS}-${ARCH} /odp/scripts/ci/coverage.sh
                - stage: test
                  env: TEST=scheduler_sp
                  compiler: gcc
                  script:
                          - if [ -z "${DOCKER_NAMESPACE}" ] ; then export DOCKER_NAMESPACE="opendataplane"; fi
                          - docker run --privileged -i -t
                              -v `pwd`:/odp --shm-size 8g
                              -e CC="${CC}"
                              -e CONF=""
                              -e ODP_SCHEDULER=sp
                              ${DOCKER_NAMESPACE}/travis-odp-${OS}-${ARCH} /odp/scripts/ci/check.sh
                - stage: test
<<<<<<< HEAD
                  env: TEST=dpdk_18.11
=======
                  env: TEST=scheduler_scalable
                  compiler: gcc
                  script:
                          - if [ -z "${DOCKER_NAMESPACE}" ] ; then export DOCKER_NAMESPACE="opendataplane"; fi
                          - docker run --privileged -i -t
                              -v `pwd`:/odp --shm-size 8g
                              -e CC="${CC}"
                              -e CONF=""
                              -e ODP_SCHEDULER=scalable
                              ${DOCKER_NAMESPACE}/travis-odp-${OS}-${ARCH} /odp/scripts/ci/check.sh
                - stage: test
                  env: TEST=process_mode
>>>>>>> 7b25b58b
                  install:
                          - true
                  compiler: gcc
                  script:
                          - if [ -z "${DOCKER_NAMESPACE}" ] ; then export DOCKER_NAMESPACE="opendataplane"; fi
                          - docker run --privileged -i -t
                              -v `pwd`:/odp --shm-size 8g
                              -e CC="${CC}"
                              -e CONF=""
<<<<<<< HEAD
                              ${DOCKER_NAMESPACE}/travis-odp-lng-ubuntu_16.04-dpdk_18.11 /odp/scripts/ci/check.sh
                - stage: test
=======
                              -e ODP_CONFIG_FILE=/odp/platform/linux-generic/test/process-mode.conf
                              -e ODPH_PROC_MODE=1
                              ${DOCKER_NAMESPACE}/travis-odp-${OS}-${ARCH} /odp/scripts/ci/check.sh
                - stage: test
                  env: TEST=inline_timer
                  install:
                          - true
                  compiler: gcc
                  script:
                          - if [ -z "${DOCKER_NAMESPACE}" ] ; then export DOCKER_NAMESPACE="opendataplane"; fi
                          - docker run --privileged -i -t
                              -v `pwd`:/odp --shm-size 8g
                              -e CC="${CC}"
                              -e CONF=""
                              -e ODP_CONFIG_FILE=/odp/platform/linux-generic/test/inline-timer.conf
                              ${DOCKER_NAMESPACE}/travis-odp-${OS}-${ARCH} /odp/scripts/ci/check_inline_timer.sh
                - stage: test
                  env: TEST=packet_align
                  install:
                          - true
                  compiler: gcc
                  script:
                          - if [ -z "${DOCKER_NAMESPACE}" ] ; then export DOCKER_NAMESPACE="opendataplane"; fi
                          - docker run --privileged -i -t
                              -v `pwd`:/odp --shm-size 8g
                              -e CC="${CC}"
                              -e CONF=""
                              -e ODP_CONFIG_FILE=/odp/platform/linux-generic/test/packet_align.conf
                              ${DOCKER_NAMESPACE}/travis-odp-${OS}-${ARCH} /odp/scripts/ci/check_pktio.sh
                - stage: test
>>>>>>> 7b25b58b
                  env: TEST=distcheck
                  canfail: yes
                  compiler: gcc
                  script:
                          - if [ -z "${DOCKER_NAMESPACE}" ] ; then export DOCKER_NAMESPACE="opendataplane"; fi
                          - docker run --privileged -i -t
                              -v `pwd`:/odp --shm-size 8g
                              -e CC="${CC}"
                              -e CONF="--enable-user-guides"
                              ${DOCKER_NAMESPACE}/travis-odp-${OS}-${ARCH} /odp/scripts/ci/distcheck.sh
                - stage: test
                  env: TEST=distcheck_nonabi
                  canfail: yes
                  compiler: gcc
                  script:
                          - if [ -z "${DOCKER_NAMESPACE}" ] ; then export DOCKER_NAMESPACE="opendataplane"; fi
                          - docker run --privileged -i -t
                              -v `pwd`:/odp --shm-size 8g
                              -e CC="${CC}"
                              -e CONF="--enable-user-guides --disable-abi-compat"
                              ${DOCKER_NAMESPACE}/travis-odp-${OS}-${ARCH} /odp/scripts/ci/distcheck.sh
                - stage: test
                  env: TEST=out_of_tree
                  compiler: gcc
                  script:
                          - if [ -z "${DOCKER_NAMESPACE}" ] ; then export DOCKER_NAMESPACE="opendataplane"; fi
                          - docker run --privileged -i -t
                              -v `pwd`:/odp --shm-size 8g
                              -e CC="${CC}"
                              -e CONF=""
                              ${DOCKER_NAMESPACE}/travis-odp-${OS}-${ARCH} /odp/scripts/ci/out_of_tree.sh
                - stage: "build only"
                  env: TEST=documentation
                  compiler: gcc
                  script:
                          - if [ -z "${DOCKER_NAMESPACE}" ] ; then export DOCKER_NAMESPACE="opendataplane"; fi
                          - docker run --privileged -i -t -v `pwd`:/odp --shm-size 8g
                              -e CC="${CC}"
                              ${DOCKER_NAMESPACE}/travis-odp-lng-ubuntu_16.04 /odp/scripts/ci/doxygen.sh

                - stage: "build only"
                  env: ARCH=x86_64
                  script:
                          - if [ -z "${DOCKER_NAMESPACE}" ] ; then export DOCKER_NAMESPACE="opendataplane"; fi
                          - docker run --privileged -i -t -v `pwd`:/odp --shm-size 8g
                              -e CC="${CC}"
                              ${DOCKER_NAMESPACE}/travis-odp-${OS}-${ARCH} /odp/scripts/ci/build_${ARCH}.sh
                - stage: "build only"
                  env: ARCH=x86_64
                  compiler: clang
                  script:
                          - if [ -z "${DOCKER_NAMESPACE}" ] ; then export DOCKER_NAMESPACE="opendataplane"; fi
                          - docker run --privileged -i -t -v `pwd`:/odp --shm-size 8g
                              -e CC="${CC}"
                              ${DOCKER_NAMESPACE}/travis-odp-${OS}-${ARCH} /odp/scripts/ci/build_${ARCH}.sh
                - stage: "build only"
                  env: ARCH=arm64
                  install:
                          - true
                  script:
                          - if [ -z "${DOCKER_NAMESPACE}" ] ; then export DOCKER_NAMESPACE="opendataplane"; fi
                          - docker run --privileged -i -t -v `pwd`:/odp
                              -e CC="${CC}"
                              ${DOCKER_NAMESPACE}/travis-odp-${OS}-${ARCH} /odp/scripts/ci/build_${ARCH}.sh
                - stage: "build only"
                  env: ARCH=i386
                  script:
                          - if [ -z "${DOCKER_NAMESPACE}" ] ; then export DOCKER_NAMESPACE="opendataplane"; fi
                          - docker run --privileged -i -t -v `pwd`:/odp --shm-size 8g
                              -e CC="${CC}"
                              ${DOCKER_NAMESPACE}/travis-odp-${OS}-${ARCH} /odp/scripts/ci/build_${ARCH}.sh
                - stage: test
                  canfail: yes
                  env: TEST=checkpatch
                  compiler: gcc
                  install:
                          - true
                  script:
                          - echo ${TRAVIS_COMMIT_RANGE};
                          - ODP_PATCHES=`echo ${TRAVIS_COMMIT_RANGE} | sed 's/\.//'`;
                          - ./scripts/ci-checkpatches.sh ${ODP_PATCHES};
        allow_failures:
          - canfail: yes

after_failure:
  - cat config.log
  - find . -name "*.trs" | xargs grep -l '^.test-result. FAIL' | while read trs ; do echo FAILURE detected at $trs; cat ${trs%%.trs}.log ; done<|MERGE_RESOLUTION|>--- conflicted
+++ resolved
@@ -45,13 +45,8 @@
         # it for individual commit validation. If you want to track test history
         # you need to generate a new one at https://codecov.io specific for your
         # repo.
-<<<<<<< HEAD
         - CODECOV_TOKEN=8e1c0fd8-62ff-411e-a79f-5839f6662c11
-        - OS=ubuntu_16.04
-=======
-        - CODECOV_TOKEN=a733c34c-5f5c-4ff1-af4b-e9f5edb1ab5e
         - OS=ubuntu_18.04
->>>>>>> 7b25b58b
         - ARCH=x86_64
         - CHECK=1
     matrix:
@@ -60,19 +55,12 @@
         - CHECK=0 CONF="--enable-lto"
         - CHECK=0 CONF="--enable-lto --disable-abi-compat"
         - CHECK=0 ARCH=arm64
-        - CHECK=0 ARCH=arm64 OS=ubuntu_20.04
         - CHECK=0 ARCH=armhf
-<<<<<<< HEAD
-        - CHECK=0 ARCH=i386
-        - CHECK=0 ARCH=arm64 CONF="--disable-abi-compat"
-        - CHECK=0 ARCH=armhf CONF="--disable-abi-compat"
-=======
         - CHECK=0 ARCH=ppc64el
         - CHECK=0 ARCH=i386
         - CHECK=0 ARCH=arm64 CONF="--disable-abi-compat"
         - CHECK=0 ARCH=armhf CONF="--disable-abi-compat"
         - CHECK=0 ARCH=ppc64el CONF="--disable-abi-compat"
->>>>>>> 7b25b58b
         - CHECK=0 ARCH=i386 CONF="--disable-abi-compat"
         - CONF=""
         - CONF="--disable-abi-compat"
@@ -139,22 +127,7 @@
                               -e ODP_SCHEDULER=sp
                               ${DOCKER_NAMESPACE}/travis-odp-${OS}-${ARCH} /odp/scripts/ci/check.sh
                 - stage: test
-<<<<<<< HEAD
                   env: TEST=dpdk_18.11
-=======
-                  env: TEST=scheduler_scalable
-                  compiler: gcc
-                  script:
-                          - if [ -z "${DOCKER_NAMESPACE}" ] ; then export DOCKER_NAMESPACE="opendataplane"; fi
-                          - docker run --privileged -i -t
-                              -v `pwd`:/odp --shm-size 8g
-                              -e CC="${CC}"
-                              -e CONF=""
-                              -e ODP_SCHEDULER=scalable
-                              ${DOCKER_NAMESPACE}/travis-odp-${OS}-${ARCH} /odp/scripts/ci/check.sh
-                - stage: test
-                  env: TEST=process_mode
->>>>>>> 7b25b58b
                   install:
                           - true
                   compiler: gcc
@@ -164,41 +137,8 @@
                               -v `pwd`:/odp --shm-size 8g
                               -e CC="${CC}"
                               -e CONF=""
-<<<<<<< HEAD
-                              ${DOCKER_NAMESPACE}/travis-odp-lng-ubuntu_16.04-dpdk_18.11 /odp/scripts/ci/check.sh
-                - stage: test
-=======
-                              -e ODP_CONFIG_FILE=/odp/platform/linux-generic/test/process-mode.conf
-                              -e ODPH_PROC_MODE=1
                               ${DOCKER_NAMESPACE}/travis-odp-${OS}-${ARCH} /odp/scripts/ci/check.sh
                 - stage: test
-                  env: TEST=inline_timer
-                  install:
-                          - true
-                  compiler: gcc
-                  script:
-                          - if [ -z "${DOCKER_NAMESPACE}" ] ; then export DOCKER_NAMESPACE="opendataplane"; fi
-                          - docker run --privileged -i -t
-                              -v `pwd`:/odp --shm-size 8g
-                              -e CC="${CC}"
-                              -e CONF=""
-                              -e ODP_CONFIG_FILE=/odp/platform/linux-generic/test/inline-timer.conf
-                              ${DOCKER_NAMESPACE}/travis-odp-${OS}-${ARCH} /odp/scripts/ci/check_inline_timer.sh
-                - stage: test
-                  env: TEST=packet_align
-                  install:
-                          - true
-                  compiler: gcc
-                  script:
-                          - if [ -z "${DOCKER_NAMESPACE}" ] ; then export DOCKER_NAMESPACE="opendataplane"; fi
-                          - docker run --privileged -i -t
-                              -v `pwd`:/odp --shm-size 8g
-                              -e CC="${CC}"
-                              -e CONF=""
-                              -e ODP_CONFIG_FILE=/odp/platform/linux-generic/test/packet_align.conf
-                              ${DOCKER_NAMESPACE}/travis-odp-${OS}-${ARCH} /odp/scripts/ci/check_pktio.sh
-                - stage: test
->>>>>>> 7b25b58b
                   env: TEST=distcheck
                   canfail: yes
                   compiler: gcc
@@ -237,8 +177,7 @@
                           - if [ -z "${DOCKER_NAMESPACE}" ] ; then export DOCKER_NAMESPACE="opendataplane"; fi
                           - docker run --privileged -i -t -v `pwd`:/odp --shm-size 8g
                               -e CC="${CC}"
-                              ${DOCKER_NAMESPACE}/travis-odp-lng-ubuntu_16.04 /odp/scripts/ci/doxygen.sh
-
+                              ${DOCKER_NAMESPACE}/travis-odp-${OS}-${ARCH} /odp/scripts/ci/doxygen.sh
                 - stage: "build only"
                   env: ARCH=x86_64
                   script:
