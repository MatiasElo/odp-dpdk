# Copyright (c) 2016, Linaro Limited
# All rights reserved.
# SPDX-License-Identifier:     BSD-3-Clause
#
# Please update xxxx for your coverity token and notification email if required
# pushing to github/master will run make check
# pushing to github/coverity_scan will also launch a static analysis
# See https://scan.coverity.com/travis_ci

language: c
sudo: required
dist: trusty
group: deprecated-2017Q2
env:
  global:
    # COVERITY_SCAN_TOKEN
    # ** specific to your project **
    # Note:
    # You should have a github account and travis linked travis account.
    # The secure key to be filled below is the 685 character long encrypted
    # token you can find as follow from your coverity dashboard
    # (at https://scan.coverity.com/dashboard):
    # Click on the github project (<you>/odp)
    # Click on "submit build"
    # Click on "Configure Travis CI"
    # Look at the COVERITY_SCAN_TOKEN in the env: global: section
    # of the configuration example.
    # copy the secure:<key> below
    #
    - secure: "xxxx"
    #
    # By default Linaro CODECOV_TOKEN token is used. It's ok to use it to see
    # for individual commit validation. But you you want to track tests history
    # you need generated new one at https://codecov.io specific for your repo.
    - CODECOV_TOKEN=8e1c0fd8-62ff-411e-a79f-5839f6662c11

addons:
        apt:
                sources:
                        - ubuntu-toolchain-r-test
                packages:
                        - gcc
                        - clang-3.8
                        - automake autoconf libtool libssl-dev graphviz mscgen doxygen
                        - libpcap-dev
                        - libconfig-dev
#        coverity_scan:
#                project:
#                        name: "$TRAVIS_REPO_SLUG"
#                        notification_email: xxxx
#                        build_command_prepend: "./bootstrap && ./configure --enable-test-cpp --enable-test-vald --enable-test-helper --enable-test-perf --enable-user-guides --enable-test-perf-proc --enable-test-example"
#                        build_command:   "make"
#                        branch_pattern: coverity_scan

compiler:
        - gcc
        - clang-3.8

env:
        - CONF=""
        - CONF="--disable-abi-compat"
        - CONF="--enable-schedule-sp"
        - CONF="--enable-schedule-iquery"
<<<<<<< HEAD
        - CONF="--enable-schedule-scalable"
=======
        - CONF="--enable-dpdk-zero-copy"
>>>>>>> f4f7679d

before_install:

        # Install cross toolchains, etc
        # apt-get update may fail thanks to Ubuntu removing Packages/indices while not removing relevant parts of Release file
        - if [ -n "$CROSS_ARCH" ] ;
          then
                  BUILD_GNU_TYPE=`dpkg-architecture -a"$CROSS_ARCH" -qDEB_BUILD_GNU_TYPE` ;
                  CROSS_GNU_TYPE=`dpkg-architecture -a"$CROSS_ARCH" -qDEB_HOST_GNU_TYPE` ;
                  CROSS_MULTIARCH=`dpkg-architecture -a"$CROSS_ARCH" -qDEB_HOST_MULTIARCH` ;
                  CROSS="--host="$CROSS_GNU_TYPE" --build="$BUILD_GNU_TYPE" --prefix=/usr --includedir=/usr/include/"$CROSS_MULTIARCH" --libdir=/usr/lib/"$CROSS_MULTIARCH" --libexecdir=/usr/lib/"$CROSS_MULTIARCH"" ;
                  sudo dpkg --add-architecture "$CROSS_ARCH" ;
                  sudo -E apt-add-repository -y "deb http://ports.ubuntu.com trusty main" ;
                  sudo -E apt-add-repository -y "deb http://ports.ubuntu.com trusty-updates main" ;
                  sudo -E apt-get -y update || true ;
                  sudo -E apt-get -y --no-install-suggests --no-install-recommends --force-yes install build-essential gcc-"$CROSS_GNU_TYPE" pkg-config-"$CROSS_GNU_TYPE" ;
                  sudo -E apt-get -y --no-install-suggests --no-install-recommends --force-yes install libc6-dev:"$CROSS_ARCH" libssl-dev:"$CROSS_ARCH" zlib1g-dev:"$CROSS_ARCH" libconfig-dev:"$CROSS_ARCH" ;
          fi

        # Install cunit for the validation tests because distro version is too old and fails C99 compile
        - sudo apt-get remove libcunit1-dev libcunit1
        - export CUNIT_VERSION=2.1-3
        - curl -sSOL https://github.com/Linaro/libcunit/releases/download/${CUNIT_VERSION}/CUnit-${CUNIT_VERSION}.tar.bz2
        - tar -jxf *.bz2
        - pushd CUnit*
        - libtoolize --force --copy
        - aclocal
        - autoheader
        - automake --add-missing --include-deps --copy
        - autoconf
        - ./configure --enable-debug --enable-automated --enable-basic --enable-console --enable-examples --enable-test $CROSS || cat config.log
        - make
        - sudo make install
        - popd
        - export LD_LIBRARY_PATH="/usr/local/lib:$LD_LIBRARY_PATH"

install:
        - echo 1000 | sudo tee /proc/sys/vm/nr_hugepages
        - sudo mkdir -p /mnt/huge
        - sudo mount -t hugetlbfs nodev /mnt/huge

        - sudo apt-get -qq update
        - sudo apt-get install linux-headers-`uname -r`
        - sudo pip install coverage
        - gem install asciidoctor
        - PATH=${PATH//:\.\/node_modules\/\.bin/}

#	DPDK pktio
        - TARGET=${TARGET:-"x86_64-native-linuxapp-gcc"}
        - git -c advice.detachedHead=false clone -q --depth=1 --single-branch --branch=v17.02 http://dpdk.org/git/dpdk dpdk
        - pushd dpdk
        - git log --oneline --decorate
        - make config T=${TARGET} O=${TARGET}
        - pushd ${TARGET}
        - sed -ri 's,(CONFIG_RTE_LIBRTE_PMD_PCAP=).*,\1y,' .config
        - popd
        - make install T=${TARGET} EXTRA_CFLAGS="-fPIC"
        - popd

#	Netmap pktio
        - git -c advice.detachedHead=false clone -q --depth=1 --single-branch --branch=v11.2 https://github.com/luigirizzo/netmap.git
        - pushd netmap/LINUX
        - ./configure
        - make
        - sudo insmod ./netmap.ko
        - popd

script:
        - ./bootstrap
        - ./configure --prefix=$HOME/odp-install  --enable-test-cpp --enable-test-vald --enable-test-helper --enable-test-perf --enable-user-guides --enable-test-perf-proc --enable-test-example --with-dpdk-path=`pwd`/dpdk/${TARGET} --with-netmap-path=`pwd`/netmap $CONF
        - make -j $(nproc)
        - sudo LD_LIBRARY_PATH="/usr/local/lib:$LD_LIBRARY_PATH" make check
        - make install

        - echo "Checking linking and run from install..."
        - pushd $HOME
        - echo "Dynamic link.."
<<<<<<< HEAD
        - ${CC} ${OLDPWD}/example/hello/odp_hello.c -o odp_hello_inst -I${HOME}/odp-install/include -L${HOME}/odp-install/lib -lodp-linux -L${OLDPWD}/dpdk/x86_64-native-linuxapp-gcc/lib -lrt -ldpdk -lpthread -lcrypto -lpcap -lconfig $MY_CF $MY_LDF -ldl
        - LD_LIBRARY_PATH="${HOME}/odp-install/lib:$LD_LIBRARY_PATH" ./odp_hello_inst
        - echo "Static link.."
        - ${CC} ${OLDPWD}/example/hello/odp_hello.c -o odp_hello_inst -I${HOME}/odp-install/include -L${HOME}/odp-install/lib -lodp-linux -L${OLDPWD}/dpdk/x86_64-native-linuxapp-gcc/lib -lrt -ldpdk -lpthread -lcrypto -lpcap -lconfig $MY_CF $MY_LDF -ldl -static
=======
        - ${CC} ${OLDPWD}/example/hello/odp_hello.c -o odp_hello_inst `PKG_CONFIG_PATH=${HOME}/odp-install/lib/pkgconfig pkg-config --cflags --libs libodp-linux`
        - LD_LIBRARY_PATH="${HOME}/odp-install/lib:$LD_LIBRARY_PATH" ./odp_hello_inst
        - echo "Static link.."
        - ${CC} ${OLDPWD}/example/hello/odp_hello.c -o odp_hello_inst `PKG_CONFIG_PATH=${HOME}/odp-install/lib/pkgconfig pkg-config --cflags --libs libodp-linux --static` -static
>>>>>>> f4f7679d
        - ./odp_hello_inst

jobs:
        include:
                - stage: test
                  compiler: aarch64-linux-gnu-gcc
                  env: TEST="aarch64-linux-gnu" CROSS_ARCH="arm64"
                  install: true
                  script:
                          - ./bootstrap
                          - ./configure --prefix=$HOME/odp-install $CROSS
                            --disable-test-cpp --enable-test-vald --enable-test-helper --enable-test-perf --enable-test-perf-proc --enable-test-example
                          - make -j $(nproc)
                - stage: test
                  compiler: "\"clang-3.8 --target=aarch64-linux-gnu\""
                  env: TEST="clang-3.8 aarch64-linux-gnu" CROSS_ARCH="arm64"
                  install: true
                  script:
                          - ./bootstrap
                          - ./configure --prefix=$HOME/odp-install $CROSS
                            --disable-test-cpp --enable-test-vald --enable-test-helper --enable-test-perf --enable-test-perf-proc --enable-test-example
                          - make -j $(nproc)
                - stage: test
                  compiler: arm-linux-gnueabihf-gcc
                  env: TEST="arm-linux-gnueabihf" CROSS_ARCH="armhf"
                  install: true
                  script:
                          - ./bootstrap
                          - ./configure --prefix=$HOME/odp-install $CROSS
                            --disable-test-cpp --enable-test-vald --enable-test-helper --enable-test-perf --enable-test-perf-proc --enable-test-example
                          - make -j $(nproc)
                - stage: test
                  compiler: "\"clang-3.8 --target=arm-linux-gnueabihf\""
                  env: TEST="clang-3.8 arm-linux-gnueabihf" CROSS_ARCH="armhf" CFLAGS="-march=armv7-a"
                  install: true
                  script:
                          - ./bootstrap
                          - ./configure --prefix=$HOME/odp-install $CROSS
                            --disable-test-cpp --enable-test-vald --enable-test-helper --enable-test-perf --enable-test-perf-proc --enable-test-example
                          - make -j $(nproc)
                - stage: test
                  compiler: powerpc-linux-gnu-gcc
                  env: TEST="powerpc-linux-gnueabihf" CROSS_ARCH="powerpc"
                  install: true
                  script:
                          - ./bootstrap
                          - ./configure --prefix=$HOME/odp-install $CROSS
                            --disable-test-cpp --enable-test-vald --enable-test-helper --enable-test-perf --enable-test-perf-proc --enable-test-example
                          - make -j $(nproc)
                - stage: test
                  compiler: "\"clang-3.8 --target=powerpc-linux-gnu\""
                  env: TEST="clang-3.8 powerpc-linux-gnu" CROSS_ARCH="powerpc"
                  install: true
                  script:
                          - ./bootstrap
                          - ./configure --prefix=$HOME/odp-install $CROSS
                            --disable-test-cpp --enable-test-vald --enable-test-helper --enable-test-perf --enable-test-perf-proc --enable-test-example
                          - make -j $(nproc)
                - stage: test
                  env: TEST=coverage
                  compiler: gcc
                  script:
                          - ./bootstrap
                          - ./configure --prefix=$HOME/odp-install --enable-test-cpp --enable-test-vald --enable-test-helper --enable-test-perf --enable-user-guides --enable-test-perf-proc --enable-test-example --with-dpdk-path=`pwd`/dpdk/${TARGET} --with-netmap-path=`pwd`/netmap CFLAGS="-O0 -coverage" CXXFLAGS="-O0 -coverage" LDFLAGS="--coverage"
                          - sudo LD_LIBRARY_PATH="/usr/local/lib:$LD_LIBRARY_PATH" PATH=${PATH//:\.\/node_modules\/\.bin/} make check
                          - find . -type f -iname '*.[ch]' -not -path ".git/*" -execdir gcov {} \; ; bash <(curl -s https://codecov.io/bash) -X coveragepy
                - stage: test
                  env: TEST=distcheck
                  compiler: gcc
                  script:
                          - ./bootstrap
                          - ./configure --prefix=$HOME/odp-install --enable-test-cpp --enable-test-vald --enable-test-helper --enable-test-perf --enable-user-guides --enable-test-perf-proc --enable-test-example
                          - sudo PATH="$PATH" LD_LIBRARY_PATH="/usr/local/lib:$LD_LIBRARY_PATH" make distcheck
                - stage: test
                  env: TEST=doxygen
                  compiler: gcc
                  script:
                          # doxygen does not trap on warnings, check for them here.
                          - ./bootstrap
                          - ./configure
                          - make doxygen-doc |tee doxygen.log
                          - fgrep -rvq warning ./doxygen.log
                - stage: test
                  env: TEST=checkpatch
                  compiler: gcc
                  script:
                          - echo ${TRAVIS_COMMIT_RANGE};
                          - ODP_PATCHES=`echo ${TRAVIS_COMMIT_RANGE} | sed 's/\.//'`;
                          - if [ -z "${ODP_PATCHES}" ]; then env; exit 1; fi;
                          - ./scripts/ci-checkpatches.sh ${ODP_PATCHES};

after_failure:
  - cat config.log
  - find . -name 'test-suite.log' -execdir grep -il "FAILED" {} \; -exec echo {} \; -exec cat {} \;<|MERGE_RESOLUTION|>--- conflicted
+++ resolved
@@ -61,11 +61,8 @@
         - CONF="--disable-abi-compat"
         - CONF="--enable-schedule-sp"
         - CONF="--enable-schedule-iquery"
-<<<<<<< HEAD
         - CONF="--enable-schedule-scalable"
-=======
         - CONF="--enable-dpdk-zero-copy"
->>>>>>> f4f7679d
 
 before_install:
 
@@ -82,7 +79,7 @@
                   sudo -E apt-add-repository -y "deb http://ports.ubuntu.com trusty-updates main" ;
                   sudo -E apt-get -y update || true ;
                   sudo -E apt-get -y --no-install-suggests --no-install-recommends --force-yes install build-essential gcc-"$CROSS_GNU_TYPE" pkg-config-"$CROSS_GNU_TYPE" ;
-                  sudo -E apt-get -y --no-install-suggests --no-install-recommends --force-yes install libc6-dev:"$CROSS_ARCH" libssl-dev:"$CROSS_ARCH" zlib1g-dev:"$CROSS_ARCH" libconfig-dev:"$CROSS_ARCH" ;
+                  sudo -E apt-get -y --no-install-suggests --no-install-recommends --force-yes install libc6-dev:"$CROSS_ARCH" libconfig-dev:"$CROSS_ARCH" libssl-dev:"$CROSS_ARCH" zlib1g-dev:"$CROSS_ARCH" libconfig-dev:"$CROSS_ARCH" ;
           fi
 
         # Install cunit for the validation tests because distro version is too old and fails C99 compile
@@ -143,17 +140,10 @@
         - echo "Checking linking and run from install..."
         - pushd $HOME
         - echo "Dynamic link.."
-<<<<<<< HEAD
-        - ${CC} ${OLDPWD}/example/hello/odp_hello.c -o odp_hello_inst -I${HOME}/odp-install/include -L${HOME}/odp-install/lib -lodp-linux -L${OLDPWD}/dpdk/x86_64-native-linuxapp-gcc/lib -lrt -ldpdk -lpthread -lcrypto -lpcap -lconfig $MY_CF $MY_LDF -ldl
-        - LD_LIBRARY_PATH="${HOME}/odp-install/lib:$LD_LIBRARY_PATH" ./odp_hello_inst
-        - echo "Static link.."
-        - ${CC} ${OLDPWD}/example/hello/odp_hello.c -o odp_hello_inst -I${HOME}/odp-install/include -L${HOME}/odp-install/lib -lodp-linux -L${OLDPWD}/dpdk/x86_64-native-linuxapp-gcc/lib -lrt -ldpdk -lpthread -lcrypto -lpcap -lconfig $MY_CF $MY_LDF -ldl -static
-=======
         - ${CC} ${OLDPWD}/example/hello/odp_hello.c -o odp_hello_inst `PKG_CONFIG_PATH=${HOME}/odp-install/lib/pkgconfig pkg-config --cflags --libs libodp-linux`
         - LD_LIBRARY_PATH="${HOME}/odp-install/lib:$LD_LIBRARY_PATH" ./odp_hello_inst
         - echo "Static link.."
         - ${CC} ${OLDPWD}/example/hello/odp_hello.c -o odp_hello_inst `PKG_CONFIG_PATH=${HOME}/odp-install/lib/pkgconfig pkg-config --cflags --libs libodp-linux --static` -static
->>>>>>> f4f7679d
         - ./odp_hello_inst
 
 jobs:
