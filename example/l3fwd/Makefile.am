include $(top_srcdir)/example/Makefile.inc

bin_PROGRAMS = odp_l3fwd

odp_l3fwd_SOURCES = \
		    odp_l3fwd.c \
		    odp_l3fwd_db.c \
		    odp_l3fwd_lpm.c \
		    odp_l3fwd_db.h \
		    odp_l3fwd_lpm.h

if test_example
<<<<<<< HEAD
if HAVE_PMD_PCAP
TESTS = odp_l3fwd_run.sh
endif
endif

EXTRA_DIST = odp_l3fwd_run.sh udp64.pcap empty.pcap
=======
if ODP_PKTIO_PCAP
TESTS = odp_l3fwd_run.sh
endif
endif
EXTRA_DIST = odp_l3fwd_run.sh udp64.pcap
>>>>>>> b5dea97b
<|MERGE_RESOLUTION|>--- conflicted
+++ resolved
@@ -10,17 +10,8 @@
 		    odp_l3fwd_lpm.h
 
 if test_example
-<<<<<<< HEAD
-if HAVE_PMD_PCAP
-TESTS = odp_l3fwd_run.sh
-endif
-endif
-
-EXTRA_DIST = odp_l3fwd_run.sh udp64.pcap empty.pcap
-=======
 if ODP_PKTIO_PCAP
 TESTS = odp_l3fwd_run.sh
 endif
 endif
-EXTRA_DIST = odp_l3fwd_run.sh udp64.pcap
->>>>>>> b5dea97b
+EXTRA_DIST = odp_l3fwd_run.sh udp64.pcap empty.pcap