#!/bin/bash
#
# Copyright (c) 2016-2018, Linaro Limited
# All rights reserved.
#
# SPDX-License-Identifier:     BSD-3-Clause
#

PCAP_IN=`find . ${TEST_DIR} $(dirname $0) -name udp64.pcap -print -quit`
echo "using PCAP_IN = ${PCAP_IN}"

<<<<<<< HEAD
export ODP_PLATFORM_PARAMS="--no-pci \
--vdev net_pcap0,rx_pcap=${PCAP_IN},tx_pcap=pcapout.pcap \
--vdev net_pcap1,rx_pcap=${PCAP_IN},tx_pcap=pcapout.pcap"

./odp_l2fwd_simple${EXEEXT} 0 1 \
	02:00:00:00:00:01 02:00:00:00:00:02 &

sleep 1
kill -s SIGINT $!
wait $!
=======
./odp_l2fwd_simple${EXEEXT} pcap:in=${PCAP_IN} pcap:out=pcapout.pcap \
	02:00:00:00:00:01 02:00:00:00:00:02 -t 2
>>>>>>> 6e741dee
STATUS=$?

if [ "$STATUS" -ne 0 ]; then
  echo "Error: status was: $STATUS, expected 0"
  exit 1
fi

if [ `stat -c %s pcapout.pcap` -ne `stat -c %s  ${PCAP_IN}` ]; then
  echo "File sizes disagree"
  exit 1
fi

rm -f pcapout.pcap
unset ODP_PLATFORM_PARAMS

./odp_l2fwd_simple${EXEEXT} null:0 null:1 \
	02:00:00:00:00:01 02:00:00:00:00:02 -t 2
STATUS=$?

if [ "$STATUS" -ne 0 ]; then
  echo "Error: status was: $STATUS, expected 0"
  exit 1
fi

exit 0<|MERGE_RESOLUTION|>--- conflicted
+++ resolved
@@ -9,21 +9,12 @@
 PCAP_IN=`find . ${TEST_DIR} $(dirname $0) -name udp64.pcap -print -quit`
 echo "using PCAP_IN = ${PCAP_IN}"
 
-<<<<<<< HEAD
 export ODP_PLATFORM_PARAMS="--no-pci \
 --vdev net_pcap0,rx_pcap=${PCAP_IN},tx_pcap=pcapout.pcap \
 --vdev net_pcap1,rx_pcap=${PCAP_IN},tx_pcap=pcapout.pcap"
 
 ./odp_l2fwd_simple${EXEEXT} 0 1 \
-	02:00:00:00:00:01 02:00:00:00:00:02 &
-
-sleep 1
-kill -s SIGINT $!
-wait $!
-=======
-./odp_l2fwd_simple${EXEEXT} pcap:in=${PCAP_IN} pcap:out=pcapout.pcap \
 	02:00:00:00:00:01 02:00:00:00:00:02 -t 2
->>>>>>> 6e741dee
 STATUS=$?
 
 if [ "$STATUS" -ne 0 ]; then
