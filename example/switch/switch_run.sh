#!/bin/bash
#
# Copyright (c) 2016-2018, Linaro Limited
# All rights reserved.
#
# SPDX-License-Identifier:     BSD-3-Clause
#

RETVAL=0

<<<<<<< HEAD
PCAP_IN=`find . ${TEST_DIR} $(dirname $0) -name udp64.pcap -print -quit`
PCAP_EMPTY=`find . ${TEST_DIR} $(dirname $0) -name empty.pcap -print -quit`

echo "Switch test using PCAP_IN = ${PCAP_IN}"

RX_PORTS=""
RX_VDEVS=""
for i in `seq 1 $NUM_RX_PORT`;
do
	RX_PORTS="${RX_PORTS},${i}"
	RX_VDEVS="${RX_VDEVS} --vdev net_pcap${i},rx_pcap=${PCAP_EMPTY},tx_pcap=pcapout${i}.pcap"
done

export ODP_PLATFORM_PARAMS="--no-pci \
--vdev net_pcap0,rx_pcap=${PCAP_IN},tx_pcap=/dev/null ${RX_VDEVS}"

./odp_switch${EXEEXT} -i 0${RX_PORTS} -t 1
=======
if  [ -f ./pktio_env ]; then
  . ./pktio_env
else
  echo "BUG: unable to find pktio_env!"
  echo "pktio_env has to be in current directory"
  exit 1
fi

setup_interfaces

./odp_switch${EXEEXT} -i $IF0,$IF1,$IF2,$IF3 -t 1
>>>>>>> 5929f15f
STATUS=$?
if [ "$STATUS" -ne 0 ]; then
  echo "Error: status was: $STATUS, expected 0"
  RETVAL=1
fi

validate_result

cleanup_interfaces

exit $RETVAL<|MERGE_RESOLUTION|>--- conflicted
+++ resolved
@@ -8,25 +8,6 @@
 
 RETVAL=0
 
-<<<<<<< HEAD
-PCAP_IN=`find . ${TEST_DIR} $(dirname $0) -name udp64.pcap -print -quit`
-PCAP_EMPTY=`find . ${TEST_DIR} $(dirname $0) -name empty.pcap -print -quit`
-
-echo "Switch test using PCAP_IN = ${PCAP_IN}"
-
-RX_PORTS=""
-RX_VDEVS=""
-for i in `seq 1 $NUM_RX_PORT`;
-do
-	RX_PORTS="${RX_PORTS},${i}"
-	RX_VDEVS="${RX_VDEVS} --vdev net_pcap${i},rx_pcap=${PCAP_EMPTY},tx_pcap=pcapout${i}.pcap"
-done
-
-export ODP_PLATFORM_PARAMS="--no-pci \
---vdev net_pcap0,rx_pcap=${PCAP_IN},tx_pcap=/dev/null ${RX_VDEVS}"
-
-./odp_switch${EXEEXT} -i 0${RX_PORTS} -t 1
-=======
 if  [ -f ./pktio_env ]; then
   . ./pktio_env
 else
@@ -38,7 +19,6 @@
 setup_interfaces
 
 ./odp_switch${EXEEXT} -i $IF0,$IF1,$IF2,$IF3 -t 1
->>>>>>> 5929f15f
 STATUS=$?
 if [ "$STATUS" -ne 0 ]; then
   echo "Error: status was: $STATUS, expected 0"
