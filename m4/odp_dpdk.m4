# ODP_DPDK_PMDS(DPDK_DRIVER_PATH)
# -------------------------------
# Update DPDK_LIBS to include dependencies.
AC_DEFUN([ODP_DPDK_PMDS], [dnl
AC_MSG_NOTICE([Looking for DPDK PMDs at $1])
for filename in "$1"/librte_pmd_*.a; do
cur_driver=`basename "$filename" .a | sed -e 's/^lib//'`

# Skip rte_pmd_ring to avoid multiple definition errors
AS_IF([test "x$cur_driver" = "xrte_pmd_ring"], [continue])

# Match pattern is filled to 'filename' once if no matches are found
AS_IF([test "x$cur_driver" = "xrte_pmd_*"], [break])

AS_CASE([$cur_driver],
    [rte_pmd_nfp], [AS_VAR_APPEND([DPDK_LIBS], [" -lm"])],
    [rte_pmd_mlx4], [AS_VAR_APPEND([DPDK_LIBS], [" -lmlx4 -libverbs"])],
    [rte_pmd_mlx5], [AS_VAR_APPEND([DPDK_LIBS], [" -lmlx5 -libverbs -lmnl"])],
    [rte_pmd_pcap], [AS_VAR_APPEND([DPDK_LIBS], [" -lpcap"])],
    [rte_pmd_aesni_gcm], [AS_VAR_APPEND([DPDK_LIBS], [" -lIPSec_MB"])],
    [rte_pmd_aesni_mb], [AS_VAR_APPEND([DPDK_LIBS], [" -lIPSec_MB"])],
    [rte_pmd_kasumi], [AS_VAR_APPEND([DPDK_LIBS], [" -lsso_kasumi"])],
    [rte_pmd_snow3g], [AS_VAR_APPEND([DPDK_LIBS], [" -lsso_snow3g"])],
    [rte_pmd_zuc], [AS_VAR_APPEND([DPDK_LIBS], [" -lsso_zuc"])],
    [rte_pmd_qat], [AS_VAR_APPEND([DPDK_LIBS], [" -lcrypto"])],
    [rte_pmd_openssl], [AS_VAR_APPEND([DPDK_LIBS], [" -lcrypto"])])
done
<<<<<<< HEAD
AS_VAR_APPEND([DPDK_PMDS], [--no-whole-archive])
have_pmd_pcap=no
if [[ -f "$1"/librte_pmd_pcap.a ]]; then
    have_pmd_pcap=yes
fi
AC_CONFIG_COMMANDS_PRE([dnl
AM_CONDITIONAL([HAVE_PMD_PCAP], [test x$have_pmd_pcap = xyes])
])
=======
>>>>>>> c8d22107
])

# _ODP_DPDK_SET_LIBS
# --------------------
# Set DPDK_LIBS/DPDK_LIBS_LT/DPDK_LIBS_LIBODP depending on DPDK setup
AC_DEFUN([_ODP_DPDK_SET_LIBS], [dnl
ODP_DPDK_PMDS([$DPDK_PMD_PATH])
DPDK_LIB="-Wl,--whole-archive,-ldpdk,--no-whole-archive"
AS_IF([test "x$DPDK_SHARED" = "xyes"], [dnl
    # applications don't need to be linked to anything, just rpath
    DPDK_LIBS_LT="$DPDK_RPATH_LT"
    # static linking flags will need -ldpdk
    DPDK_LIBS_LT_STATIC="$DPDK_LDFLAGS $DPDK_LIB $DPDK_LIBS"
    DPDK_LIBS="-Wl,--no-as-needed,-ldpdk,--as-needed,`echo $DPDK_LIBS | sed -e 's/ /,/g'`"
    DPDK_LIBS="$DPDK_LDFLAGS $DPDK_RPATH $DPDK_LIBS"
    # link libodp-linux with -ldpdk
    DPDK_LIBS_LIBODP="$DPDK_LIBS"
], [dnl
    # build long list of libraries for applications, which should not be
    # rearranged by libtool
    DPDK_LIBS_LT="`echo $DPDK_LIBS | sed -e 's/^/-Wc,/' -e 's/ /,/g'`"
    DPDK_LIBS_LT="$DPDK_LDFLAGS $DPDK_LIB $DPDK_LIBS_LT $DPDK_LIBS"
    DPDK_LIBS_LT_STATIC="$DPDK_LIBS_LT"
    # static linking flags follow the suite
    DPDK_LIBS="$DPDK_LDFLAGS $DPDK_LIB $DPDK_LIBS"
    # link libodp-linux with libtool linking flags
    DPDK_LIBS_LIBODP="$DPDK_LIBS_LT"
])

OLD_LIBS=$LIBS
LIBS="-lnuma"
AC_TRY_LINK_FUNC([numa_num_configured_nodes],
		 [AC_DEFINE([HAVE_NUMA_LIBRARY], [1],
			    [Define to 1 if numa library is usable])
		 AS_VAR_APPEND([DPDK_LIBS_LIBODP], [" -lnuma"])])
LIBS=$OLD_LIBS

AC_SUBST([DPDK_LIBS])
AC_SUBST([DPDK_LIBS_LIBODP])
AC_SUBST([DPDK_LIBS_LT])
AC_SUBST([DPDK_LIBS_LT_STATIC])
])

# _ODP_DPDK_CHECK_LIB(LDFLAGS, [LIBS])
# ----------------------------------
# Check if one can use -ldpdk with provided set of libs
AC_DEFUN([_ODP_DPDK_CHECK_LIB], [dnl
##########################################################################
# Save and set temporary compilation flags
##########################################################################
OLD_LDFLAGS=$LDFLAGS
OLD_LIBS=$LIBS
LDFLAGS="$1 $LDFLAGS"
LIBS="$LIBS -ldpdk $2"

AC_MSG_CHECKING([for rte_eal_init in -ldpdk $2])
AC_LINK_IFELSE([AC_LANG_CALL([], [rte_eal_init])],
	       [AC_MSG_RESULT([yes])
	        DPDK_LIBS="$2"],
	       [AC_MSG_RESULT([no])])

##########################################################################
# Restore old saved variables
##########################################################################
LDFLAGS=$OLD_LDFLAGS
LIBS=$OLD_LIBS
])

# _ODP_DPDK_CHECK(CPPFLAGS, LDFLAGS, ACTION-IF-FOUND, ACTION-IF-NOT-FOUND)
# ------------------------------------------------------------------------
# Check for DPDK availability
AC_DEFUN([_ODP_DPDK_CHECK], [dnl
##########################################################################
# Save and set temporary compilation flags
##########################################################################
OLD_CPPFLAGS=$CPPFLAGS
CPPFLAGS="$1 $CPPFLAGS"

dpdk_check_ok=yes

AC_CHECK_HEADERS([rte_config.h], [],
		 [dpdk_check_ok=no])

DPDK_LIBS=""
_ODP_DPDK_CHECK_LIB([$2], [-lm])
AS_IF([test "x$DPDK_LIBS" = "x"],
      [_ODP_DPDK_CHECK_LIB([$2], [-lm -ldl -lpthread])])
AS_IF([test "x$DPDK_LIBS" = "x"],
      [_ODP_DPDK_CHECK_LIB([$2], [-lm -ldl -lpthread -lnuma])])
AS_IF([test "x$DPDK_LIBS" = "x"],
      [dpdk_check_ok=no])
AS_IF([test "x$dpdk_check_ok" != "xno"],
      [_ODP_DPDK_SET_LIBS
       AC_SUBST([DPDK_CFLAGS])
       $3],
      [$4])

##########################################################################
# Restore old saved variables
##########################################################################
CPPFLAGS=$OLD_CPPFLAGS
])

# _ODP_DPDK_LEGACY_SYSTEM(ACTION-IF-FOUND, ACTION-IF-NOT-FOUND)
# ------------------------------------------------------------------------
# Locate DPDK installation
AC_DEFUN([_ODP_DPDK_LEGACY_SYSTEM], [dnl
    DPDK_CFLAGS="-isystem /usr/include/dpdk"
    DPDK_LDFLAGS=""
    DPDK_LIB_PATH="`$CC $CFLAGS $LDFLAGS --print-file-name=libdpdk.so`"
    if test "$DPDK_LIB_PATH" = "libdpdk.so" ; then
	DPDK_LIB_PATH="`$CC $CFLAGS $LDFLAGS --print-file-name=libdpdk.a`"
        AS_IF([test "$DPDK_LIB_PATH" = "libdpdk.a"],
           [AC_MSG_FAILURE([Could not locate system DPDK library directory])])
    else
	DPDK_SHARED=yes
    fi
    DPDK_LIB_PATH=`AS_DIRNAME(["$DPDK_LIB_PATH"])`
    DPDK_PMD_PATH="$DPDK_LIB_PATH"
    AS_IF([test "x$DPDK_SHARED" = "xyes"],
	    [AC_MSG_NOTICE([Using shared DPDK library found at $DPDK_LIB_PATH])],
	    [AC_MSG_NOTICE([Using static DPDK library found at $DPDK_LIB_PATH])])
    _ODP_DPDK_CHECK([$DPDK_CFLAGS], [$DPDK_LDFLAGS], [$1], [$2])
    DPDK_PKG=""
    AC_SUBST([DPDK_PKG])
])

# _ODP_DPDK_LEGACY(PATH, ACTION-IF-FOUND, ACTION-IF-NOT-FOUND)
# ------------------------------------------------------------------------
# Locate DPDK installation
AC_DEFUN([_ODP_DPDK_LEGACY], [dnl
    DPDK_CFLAGS="-isystem $1/include/dpdk"
    DPDK_LIB_PATH="$1/lib"
    DPDK_LDFLAGS="-L$DPDK_LIB_PATH"
    AS_IF([test -r "$DPDK_LIB_PATH"/libdpdk.so], [dnl
	DPDK_RPATH="-Wl,-rpath,$DPDK_LIB_PATH"
	DPDK_RPATH_LT="-R$DPDK_LIB_PATH"
	DPDK_SHARED=yes],
	[test ! -r "$DPDK_LIB_PATH"/libdpdk.a], [dnl
        AC_MSG_FAILURE([Could not find DPDK])])
    DPDK_PMD_PATH="$DPDK_LIB_PATH"
    AS_IF([test "x$DPDK_SHARED" = "xyes"],
	    [AC_MSG_NOTICE([Using shared DPDK library found at $DPDK_LIB_PATH])],
	    [AC_MSG_NOTICE([Using static DPDK library found at $DPDK_LIB_PATH])])
    _ODP_DPDK_CHECK([$DPDK_CFLAGS], [$DPDK_LDFLAGS], [$2], [$3])
    DPDK_PKG=""
    AC_SUBST([DPDK_PKG])
])

m4_ifndef([PKG_CHECK_MODULES_STATIC],
[m4_define([PKG_CHECK_MODULES_STATIC],
[AC_REQUIRE([PKG_PROG_PKG_CONFIG])dnl
_save_PKG_CONFIG=$PKG_CONFIG
PKG_CONFIG="$PKG_CONFIG --static"
PKG_CHECK_MODULES($@)
PKG_CONFIG=$_save_PKG_CONFIG[]dnl
])])dnl PKG_CHECK_MODULES_STATIC

# _ODP_DPDK_PKGCONFIG
# -----------------------------------------------------------------------
# Configure DPDK using pkg-config information
AC_DEFUN([_ODP_DPDK_PKGCONFIG], [dnl
PKG_CHECK_MODULES_STATIC([DPDK_STATIC], [libdpdk])
DPDK_PKG=", libdpdk"
AC_SUBST([DPDK_PKG])
# applications don't need to be linked to anything, just rpath
DPDK_LIBS_LT=""
# compile all static flags into single argument to fool libtool
DPDK_LIBS_LT_STATIC="-pthread -Wl,`echo $DPDK_STATIC_LIBS | sed -e 's/-pthread//g' -e 's/ \+/,/g' -e 's/-Wl,//g'`"
# FIXME: this might need to be changed to DPDK_LIBS_STATIC
DPDK_LIBS_LIBODP="$DPDK_LIBS"
DPDK_LIBS=""
])

# ODP_DPDK(DPDK_PATH, [ACTION-IF-FOUND], [ACTION-IF-NOT-FOUND])
# -----------------------------------------------------------------------
# Check for DPDK availability
AC_DEFUN([ODP_DPDK], [dnl
AS_IF([test "x$1" = "xsystem"],
      [PKG_CHECK_MODULES([DPDK], [libdpdk],
			 [AC_MSG_NOTICE([Using DPDK detected via pkg-config])
			 _ODP_DPDK_PKGCONFIG
			 m4_default([$2], [:])],
			 [_ODP_DPDK_LEGACY_SYSTEM([m4_default([$2], [:])],
						  [m4_default([$3], [:])])])],
      [_ODP_DPDK_LEGACY($1, [m4_default([$2], [:])], [m4_default([$3], [:])])]
      )])<|MERGE_RESOLUTION|>--- conflicted
+++ resolved
@@ -5,9 +5,6 @@
 AC_MSG_NOTICE([Looking for DPDK PMDs at $1])
 for filename in "$1"/librte_pmd_*.a; do
 cur_driver=`basename "$filename" .a | sed -e 's/^lib//'`
-
-# Skip rte_pmd_ring to avoid multiple definition errors
-AS_IF([test "x$cur_driver" = "xrte_pmd_ring"], [continue])
 
 # Match pattern is filled to 'filename' once if no matches are found
 AS_IF([test "x$cur_driver" = "xrte_pmd_*"], [break])
@@ -25,8 +22,7 @@
     [rte_pmd_qat], [AS_VAR_APPEND([DPDK_LIBS], [" -lcrypto"])],
     [rte_pmd_openssl], [AS_VAR_APPEND([DPDK_LIBS], [" -lcrypto"])])
 done
-<<<<<<< HEAD
-AS_VAR_APPEND([DPDK_PMDS], [--no-whole-archive])
+
 have_pmd_pcap=no
 if [[ -f "$1"/librte_pmd_pcap.a ]]; then
     have_pmd_pcap=yes
@@ -34,8 +30,6 @@
 AC_CONFIG_COMMANDS_PRE([dnl
 AM_CONDITIONAL([HAVE_PMD_PCAP], [test x$have_pmd_pcap = xyes])
 ])
-=======
->>>>>>> c8d22107
 ])
 
 # _ODP_DPDK_SET_LIBS
